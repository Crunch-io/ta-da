+++
date = "2018-10-05T10:08:35+02:00"
draft = false
title = "Visualization and Delivery"
<<<<<<< HEAD
subtitle = "Deliver data visualizations and insights within minutes after fielding completes."
description = "Rapidly analyze, view and deliver results."
=======
label = "Create and deliver effortlessly"
subtitle = "Deliver visualizations and insights within minutes after fielding completes."
description = "Create and download visually-appealing analyses in just a few clicks. Build a   no-coding dashboard in minutes."
>>>>>>> a758d39d
images = ["https://crunch.io/img/logo-1200x630.png"]
gif = "img/visualization_and_delivery.gif"

carousel_img_1 = "img/visualization_and_delivery/drag_and_drop.svg"
carousel_img_2 = "img/visualization_and_delivery/dashboards.svg"
carousel_img_3 = "img/visualization_and_delivery/export.svg"
carousel_img_4 = "img/visualization_and_delivery/crunchbox.svg"

organize = "Instant graphs & tables"
filter = "Custom branding"
append = "Interactive dashboards"
flexible = "Flexible Delivery Options"

content_organize = "Create interactive graphs, charts, and tables, including time plots, histograms, and bar charts. Apply filters, weights, and stats testing. Export fully editable, presentation-ready PowerPoint files and Excel tables."

<<<<<<< HEAD
* Drag and drop to create interactive and intuitive tables, charts, time plots, and graphs

* Export editable, instantly useable tables, charts, and crosstabs to PowerPoint and Excel

* Easily add your branding and colors. Automatically apply custom templates to downloads.

* Build [dashboards](dashboards) with no coding

* Perform smoothing, stats testing, and sample size checks

* With a few clicks, deliver or embed a [CrunchBox](crunchbox) - the easiest and quickest way to slice and dice survey data with zero training
=======
content_filter = "Upload custom PowerPoint templates to quickly create branded reports. Use custom color palettes to showcase your brand in reports exports and dashboards."

content_append = "Build compelling dashboards with no coding. Share with stakeholders and allow them to easily navigate and engage with dashboard tabs, filters, and pull down menus."

content_flexible  = "Easily deliver to your clients and stakeholders. * PowerPoint decks * Online analytics * Interactive dashboards"

+++
>>>>>>> a758d39d
<|MERGE_RESOLUTION|>--- conflicted
+++ resolved
@@ -2,14 +2,10 @@
 date = "2018-10-05T10:08:35+02:00"
 draft = false
 title = "Visualization and Delivery"
-<<<<<<< HEAD
-subtitle = "Deliver data visualizations and insights within minutes after fielding completes."
-description = "Rapidly analyze, view and deliver results."
-=======
+
 label = "Create and deliver effortlessly"
 subtitle = "Deliver visualizations and insights within minutes after fielding completes."
 description = "Create and download visually-appealing analyses in just a few clicks. Build a   no-coding dashboard in minutes."
->>>>>>> a758d39d
 images = ["https://crunch.io/img/logo-1200x630.png"]
 gif = "img/visualization_and_delivery.gif"
 
@@ -25,24 +21,10 @@
 
 content_organize = "Create interactive graphs, charts, and tables, including time plots, histograms, and bar charts. Apply filters, weights, and stats testing. Export fully editable, presentation-ready PowerPoint files and Excel tables."
 
-<<<<<<< HEAD
-* Drag and drop to create interactive and intuitive tables, charts, time plots, and graphs
-
-* Export editable, instantly useable tables, charts, and crosstabs to PowerPoint and Excel
-
-* Easily add your branding and colors. Automatically apply custom templates to downloads.
-
-* Build [dashboards](dashboards) with no coding
-
-* Perform smoothing, stats testing, and sample size checks
-
-* With a few clicks, deliver or embed a [CrunchBox](crunchbox) - the easiest and quickest way to slice and dice survey data with zero training
-=======
 content_filter = "Upload custom PowerPoint templates to quickly create branded reports. Use custom color palettes to showcase your brand in reports exports and dashboards."
 
 content_append = "Build compelling dashboards with no coding. Share with stakeholders and allow them to easily navigate and engage with dashboard tabs, filters, and pull down menus."
 
 content_flexible  = "Easily deliver to your clients and stakeholders. * PowerPoint decks * Online analytics * Interactive dashboards"
 
-+++
->>>>>>> a758d39d
++++