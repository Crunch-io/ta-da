--- conflicted
+++ resolved
@@ -1,10 +1,7 @@
 +++
-<<<<<<< HEAD
-date = "2022-18-09T12:16:24-04:00"
-=======
+
 date = "2022-9-18T00:00:00+03:00"
 customdate = "2022-09-18T00:00:00+03:00"
->>>>>>> d45d28b1
 draft = false
 title = "ESOMAR"
 eventdate = "September 18 - 21"
