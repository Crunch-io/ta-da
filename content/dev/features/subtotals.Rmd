---
title: "Headings and subtotals are here"
description: "A new way to view categorical variables."
date: "2017-12-14T13:20:47-04:00"
draft: false
weight: 20
tags: ["analysis", "cubes", "subtotals"]
categories: ["feature"]
output:
  html_document:
    keep_md: true
---

<<<<<<< HEAD
At Crunch we are constantly learning new ways that our users, and their clients think about their data, and are always new features to help improve our users' workflow. A common task in Market research is to collapse two or more categories together to see how the collapsed categories compare to one another. For example, if you asked people to rate their preference on a scale of 1-10 you might want to see how the people who provide a rating between 1 and 5 compared to those who rated it between 6 and 10. In the market research world this goes by a number of names like _Top Box_, _Top Two Box_, or _Nets_. Crunch has long had the ability to create a new variable by combining the categories of an existing variable, but sometimes users want to see the subtotaled values alongside the original categories instead of creating a new variable.  
=======
We are constantly learning new ways that our users, and their clients think about their data and the ways that they want to see that data presented. When looking at categorical data, people frequently want to collapse two or more categories together. Crunch has long had the ability to combine categories, but that results in a new variable being created. Sometimes users don't want a new fully separate variable for the combined categories, rather they wanted to see the combined category alongside the original categories themselves. In the market research world this goes by a number of names like _Top Box_, _Top Two Box_, or _Nets_.
>>>>>>> f31de42f

We recently implemented functionality that allows users to easily create and customize headings and subtotals within categorical variables. Let's take a look at what these look like in our app, as well as how to set and manipulate them using [our R `crunch` package](http://crunch.io/r/crunch/). If you want to work with headings and subtotals in R,  make sure to install our most recent version by running `devtools::install_github("Crunch-io/rcrunch", build_vignettes=TRUE)`.

# What do subtotals look like in the app?

{{< figure src="../images/subtotals-diversity.png" class="floating-right" width="250px">}}

We're going to look at data from the Stack Overflow Developer Survey that [we looked at before](../devs-as-users/). Here, we have a question which asks respondents to rate the importance of diversity on a five point scale. Perhaps the five point scale is to granular and instead we just want to get a feeling for those who _generally_ agree compared to those who _generally_ disagree. We could make a new variable that collapses "Strongly disagree" and "Agree" responses into one category and "Somewhat agree", "Agree", and "Strongly agree" into another, but what if we wanted to see these groups right next to the other categories? Subtotals, to the rescue! Here's what that would look like in the app.

But how do we get there? First, and most importantly, we can create these subtotals in the web app be clicking on the variable's _properties_, and then clicking _Headings and Subtotals_.

{{< figure src="../images/subtotals-edit.png" class="floating-left" width="425px">}}

<<<<<<< HEAD
Once there, you're just a few clicks, drags, and drops away from fancy new subtotals. It's also possible to create subtotals and headings programatically in R. 
=======
Once there, you're just a few clicks, drags, and drops away from fancy new subtotals. Many of our users, however, like to interact with their datasets programmatically. For these users, setting subtotals in R is much quicker and easier to replicate across different datasets and projects.
>>>>>>> f31de42f

# Setting subtotals in R

Let's repeat the whole process of creating subtotals from R. To begin, let's load the [crunch](http://crunch.io/r/crunch/) package and our dataset.
```{r login real, include=FALSE}
library(crunch)
login()
```
```{r Load dataset real, include=FALSE}
ds <- loadDataset("https://app.crunch.io/dataset/11d9c85800fc46f5aca3b89c8741f77e/")
# fork so that we aren't over-writting our pristine dataset
ds <- forkDataset(ds)
```

```{r Load dataset fake, eval=FALSE}
library(crunch)
login()
ds <- loadDataset("Stack Overflow Annual Developer Survey (2017)")
```

With a bit of time travel from the previous photos, we are starting with a dataset in which the diversity variable is a standard categorical variable without subtotals. We can tell this by checking with the `subtotals()` function. If it returns `NULL`, there are no subtotals.
```{r no subtotals}
subtotals(ds$DiversityImportant)
```

To add subtotals, we can save a list of `Subtotal` objects. Each `Subtotal` object has three things:

* `name` the label to identify the subtotal
* `categories` the categories to add subtotal (here you can use either category names or category ids)
* `after` the category that the subtotal should follow (again, either category names or category ids)

```{r add some subtotals}
subtotals(ds$DiversityImportant) <- list(
    Subtotal(name = "Generally agree",
             categories = c("Strongly agree", "Agree", "Somewhat agree"),
             after = "Strongly agree"),
    Subtotal(name = "Generally disagree",
             categories = c("Strongly disagree", "Disagree"),
             after = "Disagree")
)
```

Now, if we check `subtotals()`, we can see that we have saved them. In this output we see a few different aspects of subtotals: the `anchor` is the id of the category to put the subtotal after (matching the `after` argument in `Subtotal()`), name, aggregation functions and `args` which in the this case are the category ids to include in the subtotal.
```{r new subtotals}
subtotals(ds$DiversityImportant)
```

And now, the subtotals are ready to be used in the app!

# Headers
{{< figure src="../images/heading-years-coded.png" class="floating-right" width="250px">}}

Now that we have seen how to add subtotals, let's look at headings. Headings are similar to subtotals, they are additions to categorical variables that will be displayed in the app. Although they are not particularly useful for our diversity question, for a categorical with many categories, they can help group variables visually (without adding a subtotal). Here we add some guides to different years of experience coding.
```{r add some headings}
subtotals(ds$YearsCodedJob) <- list(
    Heading(name = "Beginner",
            after = 0),
    Heading(name = "Novice",
            after = "Less than a year"),
    Heading(name = "Intermediate",
            after = "3 to 4 years"),
    Heading(name = "Advanced",
            after = "6 to 7 years"),
    Heading(name = "Senior",
            after = "9 to 10 years")
)

subtotals(ds$YearsCodedJob)
```

# Removing subtotals
Removing headings and subtotals is as simple as setting the `subtotals()` to null:
```{r remove some headings}
subtotals(ds$YearsCodedJob) <- NULL

subtotals(ds$YearsCodedJob)
```

# Setting many subtotals 

In the Stack Overflow survey, there are a number of questions that have the same response categories. If the category names (or ids, if we're using those) are the same, we can use the same set of subtotals across multiple variables.
```{r save some subtotals}
agree_disagree_subtotals <- list(
    Subtotal(name = "Generally agree",
             categories = c("Strongly agree", "Agree", "Somewhat agree"),
             after = "Strongly agree"),
    Subtotal(name = "Generally disagree",
             categories = c("Strongly disagree", "Disagree"),
             after = "Disagree"))
```

```{r check some categories}
subtotals(ds$BuildingThings) <- agree_disagree_subtotals
subtotals(ds$LearningNewTech) <- agree_disagree_subtotals
subtotals(ds$RightWrongWay) <- agree_disagree_subtotals
```

Notice here, because each of the categories for these variables has slightly different ids, the `args` in the output differs slightly. But, because we used category names when we were constructing our list of subtotals, when we store them on the variable itself Crunch does the right things and converts them over to the correct ids.
```{r show some categories}
subtotals(ds$BuildingThings)
subtotals(ds$LearningNewTech)
subtotals(ds$RightWrongWay)
```

# CrunchCubes and subtotals

Now that we have set subtotals on the diversity question, if we use it in a CrunchCube we can see the subtotals. Currently this is limited to the row variable in the CrunchCube alone, but have plans to expand this in the future. 
```{r show subtotals}
crtabs(~LearningNewTech + University, data = ds)
```

We can even get just the subtotals as an array from the cube if we want to compute specific statistics about the subtotals ignoring the constituent groups:
```{r show subtotals only}
subtotalArray(crtabs(~LearningNewTech + University, data = ds))
```

# Summary

We've already heard from enthusiastic users that headings and subtotals are helping ease their workflows, and their clients are excited to be able to see grouped subtotals right on variable cards in the app. And this is just the beginning, we are planning and working on adding other features for transforming how variables look in the app. Have a favorite aggregation you want to see? Have an interesting use-case or workflow using headings and subtotals? [Let us know!](mailto:support@crunch.io)

```{r cleanup, include=FALSE}
with_consent(delete(ds))
```<|MERGE_RESOLUTION|>--- conflicted
+++ resolved
@@ -11,11 +11,7 @@
     keep_md: true
 ---
 
-<<<<<<< HEAD
-At Crunch we are constantly learning new ways that our users, and their clients think about their data, and are always new features to help improve our users' workflow. A common task in Market research is to collapse two or more categories together to see how the collapsed categories compare to one another. For example, if you asked people to rate their preference on a scale of 1-10 you might want to see how the people who provide a rating between 1 and 5 compared to those who rated it between 6 and 10. In the market research world this goes by a number of names like _Top Box_, _Top Two Box_, or _Nets_. Crunch has long had the ability to create a new variable by combining the categories of an existing variable, but sometimes users want to see the subtotaled values alongside the original categories instead of creating a new variable.  
-=======
-We are constantly learning new ways that our users, and their clients think about their data and the ways that they want to see that data presented. When looking at categorical data, people frequently want to collapse two or more categories together. Crunch has long had the ability to combine categories, but that results in a new variable being created. Sometimes users don't want a new fully separate variable for the combined categories, rather they wanted to see the combined category alongside the original categories themselves. In the market research world this goes by a number of names like _Top Box_, _Top Two Box_, or _Nets_.
->>>>>>> f31de42f
+At Crunch we are constantly learning new ways that our users, and their clients think about their data, and are always new features to help improve our users' workflow. A common task in the Market research world is to collapse two or more categories together to see how the collapsed categories compare to one another. For example, if you asked people to rate their preference on a scale of 1-10 you might want to see how the people who provide a rating between 1 and 5 compare to those who rated it between 6 and 10. This goes by a number of names like _Top Box_, _Top Two Box_, or _Nets_. Crunch has long had the ability to create a new variable by combining the categories of an existing variable, but sometimes users want to see the subtotaled values alongside the original categories instead of creating a new variable.  
 
 We recently implemented functionality that allows users to easily create and customize headings and subtotals within categorical variables. Let's take a look at what these look like in our app, as well as how to set and manipulate them using [our R `crunch` package](http://crunch.io/r/crunch/). If you want to work with headings and subtotals in R,  make sure to install our most recent version by running `devtools::install_github("Crunch-io/rcrunch", build_vignettes=TRUE)`.
 
@@ -29,11 +25,7 @@
 
 {{< figure src="../images/subtotals-edit.png" class="floating-left" width="425px">}}
 
-<<<<<<< HEAD
 Once there, you're just a few clicks, drags, and drops away from fancy new subtotals. It's also possible to create subtotals and headings programatically in R. 
-=======
-Once there, you're just a few clicks, drags, and drops away from fancy new subtotals. Many of our users, however, like to interact with their datasets programmatically. For these users, setting subtotals in R is much quicker and easier to replicate across different datasets and projects.
->>>>>>> f31de42f
 
 # Setting subtotals in R
 
@@ -54,7 +46,7 @@
 ds <- loadDataset("Stack Overflow Annual Developer Survey (2017)")
 ```
 
-With a bit of time travel from the previous photos, we are starting with a dataset in which the diversity variable is a standard categorical variable without subtotals. We can tell this by checking with the `subtotals()` function. If it returns `NULL`, there are no subtotals.
+We are again starting with an unprocessed dataset in which the diversity variable is a standard categorical variable without subtotals. We can tell this by checking with the `subtotals()` function. If it returns `NULL`, there are no subtotals.
 ```{r no subtotals}
 subtotals(ds$DiversityImportant)
 ```
@@ -62,7 +54,7 @@
 To add subtotals, we can save a list of `Subtotal` objects. Each `Subtotal` object has three things:
 
 * `name` the label to identify the subtotal
-* `categories` the categories to add subtotal (here you can use either category names or category ids)
+* `categoires` the categories to add subtotal (here you can use either category names or category ids)
 * `after` the category that the subtotal should follow (again, either category names or category ids)
 
 ```{r add some subtotals}
@@ -86,7 +78,7 @@
 # Headers
 {{< figure src="../images/heading-years-coded.png" class="floating-right" width="250px">}}
 
-Now that we have seen how to add subtotals, let's look at headings. Headings are similar to subtotals, they are additions to categorical variables that will be displayed in the app. Although they are not particularly useful for our diversity question, for a categorical with many categories, they can help group variables visually (without adding a subtotal). Here we add some guides to different years of experience coding.
+Now that we have seen how to add subtotals, let's look at headings. Headings are similar to subtotals in that they are additions to categorical variables that will be displayed in the app. Although they are not particularly useful for our diversity question, for a categorical with many categories, they can help group variables visually (without adding a subtotal). Here we add some guides to different years of experience coding.
 ```{r add some headings}
 subtotals(ds$YearsCodedJob) <- list(
     Heading(name = "Beginner",
@@ -140,19 +132,19 @@
 
 # CrunchCubes and subtotals
 
-Now that we have set subtotals on the diversity question, if we use it in a CrunchCube we can see the subtotals. Currently this is limited to the row variable in the CrunchCube alone, but have plans to expand this in the future. 
+Now that we have set subtotals on the diversity question, if we use it in a CrunchCube we can see the subtotals. Currently this is limited to the row variable in the CrunchCube, but we have plans to expand this in the future. 
 ```{r show subtotals}
 crtabs(~LearningNewTech + University, data = ds)
 ```
 
-We can even get just the subtotals as an array from the cube if we want to compute specific statistics about the subtotals ignoring the constituent groups:
+We can even get just the subtotals as an array from the cube if we want to ignore the constituent groups and compute specific statistics about the subtotals:
 ```{r show subtotals only}
 subtotalArray(crtabs(~LearningNewTech + University, data = ds))
 ```
 
 # Summary
 
-We've already heard from enthusiastic users that headings and subtotals are helping ease their workflows, and their clients are excited to be able to see grouped subtotals right on variable cards in the app. And this is just the beginning, we are planning and working on adding other features for transforming how variables look in the app. Have a favorite aggregation you want to see? Have an interesting use-case or workflow using headings and subtotals? [Let us know!](mailto:support@crunch.io)
+We've already heard from enthusiastic users that headings and subtotals are helping ease their workflows, and their clients are excited to be able to see grouped subtotals in right on variable cards in the app. And this is just the beginning, we are working on adding other features for transforming how variables look in the app. Have a favorite aggregation you want to see? Have an interesting use-case or workflow using headings and subtotals? [Let us know!](mailto:support@crunch.io)
 
 ```{r cleanup, include=FALSE}
 with_consent(delete(ds))
