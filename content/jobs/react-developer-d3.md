+++
date = "2020-07-20T16:45:00+05:00"
draft = true
title = "React/D3 Developer"
weight = 200
images = ["https://crunch.io/img/logo-1200x630.png"]
label = "Engineering & Data"
id = "react-dev"
<<<<<<< HEAD
controls = "one"
=======
controls = "ereact"
>>>>>>> b7545c3a

+++

**Work location:** Anywhere

We are hiring a React Developer to help develop our platform and data visualization/D3 components. We are inviting you to join our small, fully remote team of developers and operators helping make our platform faster, more secure, and more reliable. You would help us deliver new features, explore different ways of problem solving, and discover, explain, and defend your choices in implementation.

At Crunch, we believe in learning together: we recognize that we don’t have all the answers, and we try to ask each other the right questions. Some of the ways that we accomplish that include paired programming to tackle a hard problem, transparent code reviews, and discussions about design and architecture. Since Crunch’s employees are completely distributed, it’s crucial that you can work well independently, and keep yourself motivated and focused. We move fast but carefully, with an earnest commitment to not breaking things… well, not too much.

On the front-end team, we feel strongly about developing solutions that are both technically and aesthetically sound. We invite you to bring your experience and perspective to conversations about the future growth of our applications and environment. We work closely together, with a healthy and non-combative review process aimed at improving code as well as developing each other’s skills. In short, we strive to write solid, thoroughly tested, and readable code; and we are seeking a new member of our already highly-effective team.

**What you'll do**

- Work on new features with other front-end team members.
- Design and develop industry-leading data visualizations.
- Triage, unravel, test, and resolve bugs and issues.
- Update existing code in parallel with backend changes to ensure uninterrupted operation.
- Review your colleagues’ work on pull requests.
- Propose, discuss, and debate technology improvements, code organization, design patterns, and conventions employed in the front-end development environment.
- Use your extensive experience to train and mentor other developers on the front-end team.

**Our stack**

Front-end developers on our platform are first-class team members. Although your focus is primarily on TypeScript, you will gain familiarity with the entire system. Some of the technologies that enable us to achieve our well-designed, efficient, and performant applications are:

- TypeScript (latest specification)
- Webpack + Babel (ES6 modules)
- React + Redux
- Styled Components
- Unit testing with Jest (we have over 5500 unit tests across our app)
- End-to-end testing using [cypress.io](https://www.cypress.io/)
- Jenkins for continuous integration and deployment

**Basic qualifications:**

- Advanced to expert-level React skills with demonstrated experience.
- A firm command of TypeScript.
- Extensive experience with JavaScript data visualization libraries (D3.js, Vega, Plotly).
- Commitment to high development standards, including comprehensive testing.
- Demonstrated ability to work with team of peers, understanding and respecting the responsibilities and expertise that developers, designers, QA staff, and others bring to the project.
- Ability to provide reasonable estimates on work, meet deadlines, and take ownership and responsibility.
- Well-developed principles of self-motivation and time management.
- An appetite for continual improvement and growth.

**Advanced (preferred) qualifications**

- Bachelor’s Degree in Programming, Computer Science, or related Technical field.
- Current or former contributor to a significant open-source React library.

<button class="btn btn-success" onclick="location.href='mailto:careers@crunch.io';">Apply now</button><|MERGE_RESOLUTION|>--- conflicted
+++ resolved
@@ -6,11 +6,7 @@
 images = ["https://crunch.io/img/logo-1200x630.png"]
 label = "Engineering & Data"
 id = "react-dev"
-<<<<<<< HEAD
-controls = "one"
-=======
 controls = "ereact"
->>>>>>> b7545c3a
 
 +++
 
