--- conflicted
+++ resolved
@@ -1,10 +1,6 @@
 +++
 date = "2018-11-01T16:45:00+05:00"
-<<<<<<< HEAD
-draft = false
-=======
 draft = true
->>>>>>> 8c4238c0
 title = "Intermediate JavaScript Engineer"
 weight = 200
 images = ["https://crunch.io/img/logo-1200x630.png"]
