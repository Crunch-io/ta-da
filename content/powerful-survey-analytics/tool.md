--- conflicted
+++ resolved
@@ -3,14 +3,8 @@
 draft = false
 title = "Tool"
 subtitle = "Effortlessly handles survey data"
-<<<<<<< HEAD
-label = "Work quickly and more efficiently"
-
-=======
 label = "Empower everyone to analyze in the cloud"
->>>>>>> e3222933
 gif = "img/survey_data_expertise/weight_estimation.gif"
-
 
 organize = "Intuitive & easy"
 content_organize = "Analyze, visualize, and deliver with one incredibly easy-to-use platform built for scalability, speed and collaboration. Quickly review a summary of top-line results or dive deep into your survey data - trackers and ad hocs projects - in seconds with easy drag-and-drop."
