--- conflicted
+++ resolved
@@ -16,8 +16,4 @@
 
 +++
 
-<<<<<<< HEAD
-Our mission is to empower insights teams and market researchers to collaborate in a secure, online environment with a simple, self-service interface to quickly analyze, visualize, and deliver survey data.
-=======
 Our mission is to empower teams to collaborate in a secure, online environment with a simple, self-service interface to quickly analyze, visualize, and deliver survey data. Power made simple. 
->>>>>>> aab1b19f
