//Jumbotron
.jumbotron {
    border-radius: 0;
}

// Intro-content jumbotron
#page-content-wrapper {
    .intro-content {
        color: $color-white;

        h1 {
            font-size: 2.5em;
            line-height: 1.4em;
        }

        h2 {
            font-size: 20px;
        }

        @include media-breakpoint-down(xs) {
            h1 {
                font-size: 2em;
                line-height: 1.4em;
            }
        }

        button {
            margin: 10px 5px;
        }

        .jumbotron {
            background-color: $color-blue;
            background-image: linear-gradient( $color-blue, $--darker-primary-color);
            margin-bottom: 0;
            height: 250px;
        }

        .jumbotron-secondary-pages {
            background-color: $color-green;
            background-image: linear-gradient( $color-green, $--darker-secondary-color);
            margin-bottom: 0;
            height: 325px;

            h2 {
                font-family: 'ProximaNova', sans-serif;
                font-size: 20px;
                font-style: normal;
            }

            &.secondary-page-video {
                height: 250px;
            }
        }

        @include media-breakpoint-down(xs) {
            .jumbotron {
                padding-top: 60px;
                height: 300px;
            }

            .jumbotron-secondary-pages {
                padding-top: 50px;
                height: 300px;
            }
        }

        .intro-container {
            margin-top: -60px;
            margin-bottom: 20px;

            &.secondary-intro-container {
                margin-top: -150px;

                img {
                    width: 100%;
                    max-width: 920px;
                }

                &.intro-container-video {
                    margin-top: -65px;
                }
            }
        }

        @include media-breakpoint-down(xs) {
            .intro-container {
                &.secondary-intro-container {
                    margin-top: -100px;
                }
            }
        }
    }

    .footer-content {
        color: $color-white;
        position: relative;
        z-index: 10;

        h2 {
            text-transform: uppercase;
            font-size: 1em;
            font-weight: 700;
            letter-spacing: .1em;
            margin-bottom: 0;
        }

        .jumbotron {
            width: 100%;
            height: 450px;
            border-radius: 0;
            background: url(../img/crunch_stone.jpg) no-repeat;
            background-attachment: fixed;
            background-position: center top;
            @include vp-background-size(cover);
            margin-bottom: 0;

            .row {
                margin-top: 50px;
            }

            .carousel {
                max-width: 800px;
                text-align: center;
                font-family: 'Libre Baskerville', serif;
                font-size: 1.5em;
                margin: auto;

                .carousel-inner {
                    min-height: 140px;
                }

                .carousel-indicators {
                    bottom: -50px;
                }
            }
        }

        @include media-breakpoint-down(sm) {
            .jumbotron {
                background-position: 0 top;

                h2 {
                    font-size: .8em;
                }

                .carousel {
                    font-size: 1.2em;

                }
            }
        }
    }
}

// Crunchbox
.crunchbox-container {
    max-width: 600px;
    max-height: 480px;

    .nav {
        margin-bottom: 30px;

        .btn {
            padding: 0;
            margin-top: 30px;
            margin-right: 60px;
        }
    }

    .crunchbox {
        padding-top: 70%;
        position: relative;
        overflow: hidden;

        iframe {
            border: none;
            width: 100%;
            height: 100%;
            top: 0;
            left: 0;
            position: absolute;
            overflow: hidden;
        }

    }
}

@include media-breakpoint-only(xs) {
    .crunchbox-container {
        margin-top: 50px;
        margin-bottom: 50px;
    }
}


// Popover
.popover  {
    padding: 5px;

    &.bs-popover-right {
        margin-top: 280px;
        margin-left: -50px;
    }

    &.bs-popover-left {
        margin-top: 280px;
        margin-right: 50px;
    }

    .popover-header{
        background-color: $color-white;
        border: 0;

        h3 {
            font-weight: 700;
        }

        span {
            font-size: 0.8em;
        }
    }

    .popover-body {
        color: $color-green;
    }

    .arrow {
        display: none;
    }
}

@include media-breakpoint-down(xs) {
    .popover {
        display: none;
    }
}

// Post-Card
.post-card {
    min-height: 450px;
    padding: 20px;
    margin-bottom: 30px;
    background-color: $color-grey-lightest;
    @include vp-transition(all .1s ease-in-out);
    cursor: pointer;
    border-radius: 2px;
    border: 1px solid #e5e5e5;

    &:hover {
        box-shadow: 2px 2px 15px 2px rgba(0,0,0,0.1);
        top: -5px;
    }

    .posts {
        .post-title {
            font-family: 'Libre Baskerville', serif;
            color: $color-blue;
        }

        p {
            margin-top: 20px;
            line-height: 22px;
        }

        .post-card-links {
            position: absolute;
            bottom: 50px;
            font-size: 14px;
            width: 80%;

            .post-label {
                text-transform: uppercase;
                font-size: 12px;
                margin-top: 2px;
                font-weight: 400;

                img {
                    margin-right: 10px;
                    width: 20px;
                }

                a {
                    display: block;
                    color: $color-off-black;

                    &:hover {
                        color: $color-blue;
                        text-decoration: none;
                    }
                }
            }

            .post-url {
                a {
                    display: block;
                    font-family: 'Libre Baskerville', serif;
                    font-style: italic;
                    color: $color-off-black;

                    &:hover {
                        color: $color-blue;
                        text-decoration: none;
                    }
                }
            }
        }
    }

    &.contact-card {
        margin-top: 20px;
        margin-bottom: 0;
        padding: 0;

        .posts {
            padding: 20px;

            .post-card-links {
                bottom: 0;
                width: 92%;
                margin-left: -20px;

                .post-url {
                    a {
                        padding: 16px;
                    }
                }

                .post-label {
                    a {
                        padding: 16px;

                        &:hover {
                            fill: $color-blue;
                        }
                    }
                }
            }
        }
    }

}

// Post-card B
// Post-Card
.post-card-video {
    height: 380px;
    background-color: $color-grey-lightest;
    @include vp-transition(all .1s ease-in-out);
    border-radius: 6px;
    border: 1px solid $color-grey-normal;
    cursor: pointer;

    &:hover {
        box-shadow: 2px 2px 15px 2px rgba(0,0,0,0.1);
        top: -5px;
    }

    .post-video-img {
        margin-bottom: 20px;
        border-radius: 5px 5px 0 0;
    }

    .posts {
        .post-title {
            font-family: 'Libre Baskerville', serif;
            color: $color-blue;
            padding: 0 20px 0 20px;
        }

        p {
            margin-top: 20px;
            color: red;
        }

        .post-card-links {
            position: absolute;
            bottom: 20px;
            display: flex;
            font-size: 14px;
            width: 90%;
            padding: 0 20px 0 20px;

            .post-label {
                flex: 1;
                text-transform: uppercase;
                font-size: 12px;
                font-weight: 400;

                img {
                    margin-right: 10px;
                    margin-top: -2px;
                    width: 20px;
                }

                a {
                    display: block;
                    color: $color-off-black;

                    &:hover {
                        color: $color-blue;
                        text-decoration: none;
                    }
                }
            }

            .post-url {
                text-align: right;


                a {
                    display: block;
                    font-family: 'Libre Baskerville', serif;
                    font-style: italic;
                    color: $color-off-black;

                    &:hover {
                        color: $color-blue;
                        text-decoration: none;
                    }
                }
            }
        }
    }
}

.post-card-main {
    background-color: $color-grey-lighter;
    background-image: linear-gradient( $color-grey-lighter, $color-grey-light);
    padding: 40px;
    margin-bottom: 0;
    position: relative;

    &:hover {
        border-bottom: 0;
        box-shadow: 0;
        top: 0;
        cursor: default;
    }

    .posts {
        .post-title {
            color: $color-blue;
            font-size: 28px;
            margin-top: 15px;
        }
    }

    p {
        color: $color-green;
    }

    span {
        color: $color-blue;
        text-transform: uppercase;
        font-weight: 400;
        font-size: 12px;

         img {
             fill: $color-blue;
             margin-right: 10px;
             margin-top: -7px;
             width: 30px;
         }
    }

    a {
        margin-top: 20px;
    }

    .post-card-main-content {
        position: relative;
    }

    .figure {
        background-image: url("/img/resources-main-banner.png");
        min-height: 300px;
        position: absolute;
        right: 0;
        bottom: 0;

        &:hover {
            box-shadow: 0;
        }
    }

}

.post-min-height {
    min-height: 200px;
}

.post-min-height-sm {
    min-height: 230px;

    span {
        font-weight: 700;
        color: $color-off-black;
    }

    a {
        color: $color-off-black;
        font-family: 'Libre Baskerville', serif;
        font-style: italic;
    }
}

.announcements-main {
    span {
        font-weight: 700;
        color: $color-off-black;
        font-size: 14px;
    }

    a {
        color: $color-off-black;
        font-family: 'Libre Baskerville', serif;
        font-style: italic;
        font-size: 14px;
    }
}

// Figure images in content .md
figure {
    &.center {
        text-align: center;
    }

    &.bordered img {
        border: 1px solid $color-grey-normal;
    }

    &.img-fluid {
        img {
            max-width: 100%;
            margin-top: 15px;
            margin-bottom: 15px;
        }
    }
    figcaption h4 {
        margin-top: -15px;
        font-weight: 500;
        font-size: 1em;
        font-style: italic;
    }
}

// Animation delay
.animation-delay {
  -webkit-animation-delay: 1.2s;
  animation-delay: 1.2s;
  -webkit-animation-duration: 1.5s;
  animation-duration: 1.5s;
}

.carousel {
    .carousel-indicators li {
        width: 12px;
        height: 12px;
        border-radius: 50%;
    }

    ol li::before {
        content: none;
    }
}

 .marketing-list {
    padding-left: 15px;
}

.marketing-btn {
    text-align: center;

        button {
            margin-top: 20px;
            margin-left: 4px;
            margin-right: 4px;
        }
}

// Hubspot forms
.hbspt-form .hs-form-iframe {
  width: 100% !important;
}

// Hero cropped images
.hero-img-right {
    width: 100%;
    max-width: 700px;
    height: 440px;
    overflow: hidden;
    position: absolute;
    right: 0;
    bottom: 0;
    padding: 20px 0 0 20px;
}

.hero-img-bottom {
    max-width: 950px;
    height: 400px;
    overflow: hidden;
    position: absolute;
    bottom: 0;
    padding: 20px 20px 0 20px;
}

@include media-breakpoint-only(xs) {
    .hero-img-bottom {
        height: 330px;
    }
}

@include media-breakpoint-only(md) {
    .hero-img-right {
        max-width: 500px;
        height: 500px;
    }
}

// carousel
.cr-carousel {
    .carousel-indicators {
        li {
            width: 8px;
            height: 8px;
            border: 1px solid $color-blue;
        }
        .active {
            background-color: $color-blue;
        }
    }
    .carousel-controls-icons {
        color: $color-blue;
        font-style: normal;
        font-size: 27px;
    }
    .carousel-item {
        height: 300px;
        img {
            max-width: 250px;
            margin: auto;
            margin-top: 20px;
        }
        h5 {
            color: $color-blue;
            font-weight: normal;
        }
    }
}

// Hero video
.hero-video {
    position: relative;
    width: 100%;
    max-width: 920px;
    height: 516px;
    overflow: hidden;
    z-index: 100;
    border-radius: 5px;
    margin: auto;
}

@include media-breakpoint-only(md) {
    .hero-video  {
        height: 398px;
    }
}

@include media-breakpoint-only(sm) {
    .hero-video  {
        margin-top: 60px;
        height: 290px;
    }
}

@include media-breakpoint-only(xs) {
    .hero-video  {
        margin-top: 0px;
        height: 260px;
    }
}

// Dev features videos

.embed-container {
  position: relative;
  padding-bottom: 56.25%;
  height: 0;
  overflow: hidden;
  max-width: 100%;
}
.embed-container iframe,
.embed-container object,
.embed-container embed {
  position: absolute;
  top: 0;
  left: 0;
  width: 100%;
  height: 100%;
}

// Accordion

.accordion {
    margin-bottom: 50px;

    .card {
        border-radius: 0;
        border-right: 0;
        border-left: 0;

        &:hover {
            .share-icon {
                visibility: visible;
            }
        }

        &:focus {
            outline: none;
        }

        .card-header {
            background-color: $color-white;
            padding: 10px 0;
            border-bottom: 0;

            .card-title {
                position: relative;
                font-family: 'Libre Baskerville', serif;

                button {
                    color: $color-blue;

                    &:hover {
                        color: $--darker-primary-color;
                    }

                    &::before {
                        content: "";
<<<<<<< HEAD
                        background: url(../img/angle-right.svg);
                        color: $color-off-black;
                        height:20px;
                        top: 8px;
                        left: 15px;
                        position: absolute;
                        width:20px;
=======
                        background:url("../img/angle-right.svg");
                        background-size:cover;
                        color: $color-off-black;
                        height:15px;
                        top: 28%;
                        left: 15px;
                        position: absolute;
                        width:15px;
>>>>>>> 50b60067
                    }

                    &[aria-expanded="true"]::before {
                        transform: rotate(90deg);
                    }
                }
            }
        }

        .card-body {
            background-color: $color-grey-lightest;
            border-radius: 5px;
            border: 1px solid $color-grey-normal;
            margin-left: 50px;
            margin-bottom: 25px;
        }
    }
}

// Resources filterSelection
.resources-filter-container {
    display: flex;
    flex-wrap: nowrap;
    margin-bottom: 30px;
    text-align: center;

    button {
        flex: 1;
        border-radius: 0;
        border-top: 1px solid $color-grey-normal;
        border-bottom: 1px solid $color-grey-normal;
        border-left: 1px solid $color-grey-normal;
        border-right: 0;
        background: $color-grey-lightest !important;
        padding: 10px;
        text-transform: uppercase;
        font-size: 12px;
        font-weight: 600;

        span img {
            width: 18px;
            margin-right: 10px;
        }

        &.active-filter {
            background: $color-white !important;
            outline: none;
            border-radius: 0;
        }

        &:hover {
            background: $color-grey-lighter !important;
        }

        &:focus {
            outline: none;
        }
    }

    button:last-child {
        border-right: 1px solid $color-grey-normal;
    }
}

.resources-filter {
    .post-card {
        border: 1px solid $color-grey-normal;
    }
}

.subscribe-whats-new {
    #mc_embed_signup {
        background-color: transparent;

        form {
            background-color: $color-green;
            background-image: linear-gradient( $color-green, $--darker-secondary-color);
            padding: 20px;
            color: $color-white;
            border-radius: 2px;
            min-height: 270px;

            .email {
                border: 0;
            }

            #mc-embedded-subscribe {
                background-color: #D3E3DF;
                color: #0B6752;

                &:hover {
                    background-color: #0B6752;
                    color: #D3E3DF;
                }
            }

            #mc_embed_signup_scroll h2 {
                font-family: 'Libre Baskerville', serif;
                font-weight: 100;
                font-size: 22px;
            }
        }
    }
}

.subscribe-release-notes {
    #mc_embed_signup {
        background-color: transparent;
        margin-bottom: 10px;

        form {
            background-color: $color-green;
            background-image: linear-gradient( $color-green, $--darker-secondary-color);
            padding: 10px 20px 15px 20px;
            color: $color-white;
            border-radius: 2px;
            min-height: 190px;

            .email {
                border: 0;
            }

            #mc_embed_signup_scroll h2 {
                font-family: 'Libre Baskerville', serif;
                font-weight: 100;
                font-size: 20px;
                color: $color-white;
            }

            #mc-embedded-subscribe {
                background-color: #D3E3DF;
                color: #0B6752;

                &:hover {
                    background-color: #0B6752;
                    color: #D3E3DF;
                }
            }
        }
    }
}

@include media-breakpoint-down(xs) {
    #mc_embed_signup {
        margin-top: 25px;
    }

    .subscribe-release-notes {
        margin-bottom: 20px;

        #mc_embed_signup {
            margin-top: 0;
        }
    }
}

#feature-post:first-child {
    display: none;
}

#mce-responses a {
    color: $color-white;
}

#mc_embed_signup div.response {
    padding: 0 !important;
}<|MERGE_RESOLUTION|>--- conflicted
+++ resolved
@@ -737,15 +737,6 @@
 
                     &::before {
                         content: "";
-<<<<<<< HEAD
-                        background: url(../img/angle-right.svg);
-                        color: $color-off-black;
-                        height:20px;
-                        top: 8px;
-                        left: 15px;
-                        position: absolute;
-                        width:20px;
-=======
                         background:url("../img/angle-right.svg");
                         background-size:cover;
                         color: $color-off-black;
@@ -754,7 +745,6 @@
                         left: 15px;
                         position: absolute;
                         width:15px;
->>>>>>> 50b60067
                     }
 
                     &[aria-expanded="true"]::before {
