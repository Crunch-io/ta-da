//Jumbotron
.jumbotron {
    border-radius: 0;
}

// Intro-content jumbotron
#page-content-wrapper {
    .intro-content {
        color: $color-white;

        h1 {
            font-size: 2.5em;
            line-height: 1.4em;
        }

        h2 {
            font-size: 20px;
        }

        @include media-breakpoint-down(xs) {
            h1 {
                font-size: 2em;
                line-height: 1.4em;
            }
        }

        button {
            margin: 10px 5px;
        }

        .jumbotron {
            background-color: $color-blue;
            background-image: linear-gradient( $color-blue, $--darker-primary-color);
            margin-bottom: 0;
            height: 250px;
        }

        .jumbotron-secondary-pages {
            background-color: $color-green;
            background-image: linear-gradient( $color-green, $--darker-secondary-color);
            margin-bottom: 0;
            height: 325px;

            h2 {
                font-family: 'ProximaNova', sans-serif;
                font-size: 20px;
                font-style: normal;
            }

            &.secondary-page-video {
                height: 250px;
            }
        }

        @include media-breakpoint-down(xs) {
            .jumbotron {
                padding-top: 60px;
                height: 300px;
            }

            .jumbotron-secondary-pages {
                padding-top: 50px;
                height: 300px;
            }
        }

        .intro-container {
            margin-top: -60px;
            margin-bottom: 20px;

            &.secondary-intro-container {
                margin-top: -150px;

                img {
                    width: 100%;
                    max-width: 920px;
                }

                &.intro-container-video {
                    margin-top: -65px;
                }
            }
        }

        @include media-breakpoint-down(xs) {
            .intro-container {
                &.secondary-intro-container {
                    margin-top: -100px;
                }
            }
        }
    }

    .footer-content {
        color: $color-white;
        position: relative;
        z-index: 10;

        h2 {
            text-transform: uppercase;
            font-size: 1em;
            font-weight: 700;
            letter-spacing: .1em;
            margin-bottom: 0;
        }

        .jumbotron {
            width: 100%;
            height: 450px;
            border-radius: 0;
            background: url(../img/crunch_stone.jpg) no-repeat;
            background-attachment: fixed;
            background-position: center top;
            @include vp-background-size(cover);
            margin-bottom: 0;

            .row {
                margin-top: 50px;
            }

            .carousel {
                max-width: 800px;
                text-align: center;
                font-family: 'Libre Baskerville', serif;
                font-size: 1.5em;
                margin: auto;

                .carousel-inner {
                    min-height: 140px;
                }

                .carousel-indicators {
                    bottom: -50px;
                }
            }
        }

        @include media-breakpoint-down(sm) {
            .jumbotron {
                background-position: 0 top;

                h2 {
                    font-size: .8em;
                }

                .carousel {
                    font-size: 1.2em;

                }
            }
        }
    }
}

// Crunchbox
.crunchbox-container {
    max-width: 600px;
    max-height: 480px;

    .nav {
        margin-bottom: 30px;

        .btn {
            padding: 0;
            margin-top: 30px;
            margin-right: 60px;
        }
    }

    .crunchbox {
        padding-top: 70%;
        position: relative;
        overflow: hidden;

        iframe {
            border: none;
            width: 100%;
            height: 100%;
            top: 0;
            left: 0;
            position: absolute;
            overflow: hidden;
        }

    }
}

@include media-breakpoint-only(xs) {
    .crunchbox-container {
        margin-top: 50px;
        margin-bottom: 50px;
    }
}


// Popover
.popover  {
    padding: 5px;

    &.bs-popover-right {
        margin-top: 280px;
        margin-left: -50px;
    }

    &.bs-popover-left {
        margin-top: 280px;
        margin-right: 50px;
    }

    .popover-header{
        background-color: $color-white;
        border: 0;

        h3 {
            font-weight: 700;
        }

        span {
            font-size: 0.8em;
        }
    }

    .popover-body {
        color: $color-green;
    }

    .arrow {
        display: none;
    }
}

@include media-breakpoint-down(xs) {
    .popover {
        display: none;
    }
}

// Post-Card
.post-card {
    min-height: 450px;
    padding: 20px;
    margin-bottom: 30px;
    background-color: $color-grey-lightest;
    @include vp-transition(all .1s ease-in-out);
    cursor: pointer;
    border-radius: 2px;
    border: 1px solid #e5e5e5;

    &:hover {
        box-shadow: 2px 2px 15px 2px rgba(0,0,0,0.1);
        top: -5px;
    }

    .posts {
        .post-title {
            font-family: 'Libre Baskerville', serif;
            color: $color-blue;
        }

        p {
            margin-top: 20px;
            line-height: 22px;
        }

        .post-card-links {
            position: absolute;
            bottom: 50px;
            font-size: 14px;
            width: 80%;

            .post-label {
                text-transform: uppercase;
                font-size: 12px;
                margin-top: 2px;
                font-weight: 400;

                img {
                    margin-right: 10px;
                    width: 20px;
                }

                a {
                    display: block;
                    color: $color-off-black;

                    &:hover {
                        color: $color-blue;
                        text-decoration: none;
                    }
                }
            }

            .post-url {
                a {
                    display: block;
                    font-family: 'Libre Baskerville', serif;
                    font-style: italic;
                    color: $color-off-black;

                    &:hover {
                        color: $color-blue;
                        text-decoration: none;
                    }
                }
            }
        }
    }

    &.contact-card {
        margin-top: 20px;
        margin-bottom: 0;
        padding: 0;

        .posts {
            padding: 20px;

            .post-card-links {
                bottom: 0;
                width: 92%;
                margin-left: -20px;

                .post-url {
                    a {
                        padding: 16px;
                    }
                }

                .post-label {
                    a {
                        padding: 16px;

                        &:hover {
                            fill: $color-blue;
                        }
                    }
                }
            }
        }
    }

}

// Post-card B
// Post-Card
.post-card-video {
    height: 380px;
    background-color: $color-grey-lightest;
    @include vp-transition(all .1s ease-in-out);
    border-radius: 6px;
    border: 1px solid $color-grey-normal;
    cursor: pointer;

    &:hover {
        box-shadow: 2px 2px 15px 2px rgba(0,0,0,0.1);
        top: -5px;
    }

    .post-video-img {
        margin-bottom: 20px;
        border-radius: 5px 5px 0 0;
    }

    .posts {
        .post-title {
            font-family: 'Libre Baskerville', serif;
            color: $color-blue;
            padding: 0 20px 0 20px;
        }

        p {
            margin-top: 20px;
            color: red;
        }

        .post-card-links {
            position: absolute;
            bottom: 20px;
            display: flex;
            font-size: 14px;
            width: 90%;
            padding: 0 20px 0 20px;

            .post-label {
                flex: 1;
                text-transform: uppercase;
                font-size: 12px;
                font-weight: 400;

                img {
                    margin-right: 10px;
                    margin-top: -2px;
                    width: 20px;
                }

                a {
                    display: block;
                    color: $color-off-black;

                    &:hover {
                        color: $color-blue;
                        text-decoration: none;
                    }
                }
            }

            .post-url {
                text-align: right;


                a {
                    display: block;
                    font-family: 'Libre Baskerville', serif;
                    font-style: italic;
                    color: $color-off-black;

                    &:hover {
                        color: $color-blue;
                        text-decoration: none;
                    }
                }
            }
        }
    }
}

.post-card-main {
    background-color: $color-grey-lighter;
    background-image: linear-gradient( $color-grey-lighter, $color-grey-light);
    padding: 40px;
    margin-bottom: 0;
    position: relative;

    &:hover {
        border-bottom: 0;
        box-shadow: 0;
        top: 0;
        cursor: default;
    }

    .posts {
        .post-title {
            color: $color-blue;
            font-size: 28px;
            margin-top: 15px;
        }
    }

    p {
        color: $color-green;
    }

    span {
        color: $color-blue;
        text-transform: uppercase;
        font-weight: 400;
        font-size: 12px;

         img {
             fill: $color-blue;
             margin-right: 10px;
             margin-top: -7px;
             width: 30px;
         }
    }

    a {
        margin-top: 20px;
    }

    .post-card-main-content {
        position: relative;
    }

    .figure {
        background-image: url("/img/resources-main-banner.png");
        min-height: 300px;
        position: absolute;
        right: 0;
        bottom: 0;

        &:hover {
            box-shadow: 0;
        }
    }

}

.post-min-height {
    min-height: 200px;
}

.post-min-height-sm {
    min-height: 230px;

    span {
        font-weight: 700;
        color: $color-off-black;
    }

    a {
        color: $color-off-black;
        font-family: 'Libre Baskerville', serif;
        font-style: italic;
    }
}

.announcements-main {
    span {
        font-weight: 700;
        color: $color-off-black;
        font-size: 14px;
    }

    a {
        color: $color-off-black;
        font-family: 'Libre Baskerville', serif;
        font-style: italic;
        font-size: 14px;
    }
}

// Figure images in content .md
figure {
    &.center {
        text-align: center;
    }

    &.bordered img {
        border: 1px solid $color-grey-normal;
    }

    &.img-fluid {
        img {
            max-width: 100%;
            margin-top: 15px;
            margin-bottom: 15px;
        }
    }
    figcaption h4 {
        margin-top: -15px;
        font-weight: 500;
        font-size: 1em;
        font-style: italic;
    }
}

// Animation delay
.animation-delay {
  -webkit-animation-delay: 1.2s;
  animation-delay: 1.2s;
  -webkit-animation-duration: 1.5s;
  animation-duration: 1.5s;
}

.carousel {
    .carousel-indicators li {
        width: 12px;
        height: 12px;
        border-radius: 50%;
    }

    ol li::before {
        content: none;
    }
}

 .marketing-list {
    padding-left: 15px;
}

.marketing-btn {
    text-align: center;

        button {
            margin-top: 20px;
            margin-left: 4px;
            margin-right: 4px;
        }
}

// Hubspot forms
.hbspt-form .hs-form-iframe {
  width: 100% !important;
}

// Hero cropped images
.hero-img-right {
    width: 100%;
    max-width: 700px;
    height: 440px;
    overflow: hidden;
    position: absolute;
    right: 0;
    bottom: 0;
    padding: 20px 0 0 20px;
}

.hero-img-bottom {
    max-width: 950px;
    height: 400px;
    overflow: hidden;
    position: absolute;
    bottom: 0;
    padding: 20px 20px 0 20px;
}

@include media-breakpoint-only(xs) {
    .hero-img-bottom {
        height: 330px;
    }
}

@include media-breakpoint-only(md) {
    .hero-img-right {
        max-width: 500px;
        height: 500px;
    }
}

// carousel
.cr-carousel {
    .carousel-indicators {
        li {
            width: 8px;
            height: 8px;
            border: 1px solid $color-blue;
        }
        .active {
            background-color: $color-blue;
        }
    }
    .carousel-controls-icons {
        color: $color-blue;
        font-style: normal;
        font-size: 27px;
    }
    .carousel-item {
        height: 300px;
        img {
            max-width: 250px;
            margin: auto;
            margin-top: 20px;
        }
        h5 {
            color: $color-blue;
            font-weight: normal;
        }
    }
}

// Hero video
.hero-video {
    position: relative;
    width: 100%;
    max-width: 920px;
    height: 516px;
    overflow: hidden;
    z-index: 100;
    border-radius: 5px;
    margin: auto;
}

@include media-breakpoint-only(md) {
    .hero-video  {
        height: 398px;
    }
}

@include media-breakpoint-only(sm) {
    .hero-video  {
        margin-top: 60px;
        height: 290px;
    }
}

@include media-breakpoint-only(xs) {
    .hero-video  {
        margin-top: 0px;
        height: 260px;
    }
}

// Dev features videos

.embed-container {
  position: relative;
  padding-bottom: 56.25%;
  height: 0;
  overflow: hidden;
  max-width: 100%;
}
.embed-container iframe,
.embed-container object,
.embed-container embed {
  position: absolute;
  top: 0;
  left: 0;
  width: 100%;
  height: 100%;
}

// Accordion

.accordion {
    margin-bottom: 50px;

    .card {
        border-radius: 0;
        border-right: 0;
        border-left: 0;

        &:hover {
            .share-icon {
                visibility: visible;
            }
        }

        &:focus {
            outline: none;
        }

        .card-header {
            background-color: $color-white;
            padding: 10px 0;
            border-bottom: 0;

            .card-title {
                position: relative;
                font-family: 'Libre Baskerville', serif;

                button {
                    color: $color-blue;

                    &:hover {
                        color: $--darker-primary-color;
                    }

                    &::before {
                        content: "";
<<<<<<< HEAD
                        background:url("../img/angle-right.svg");
                        background-size:cover;
                        color: $color-off-black;
                        height:15px;
                        top: 28%;
                        left: 15px;
                        position: absolute;
                        width:15px;
=======
                        background: url(../img/angle-right.svg);
                        color: $color-off-black;
                        height:20px;
                        top: 8px;
                        left: 15px;
                        position: absolute;
                        width:20px;
>>>>>>> 0e4a1f54
                    }

                    &[aria-expanded="true"]::before {
                        transform: rotate(90deg);
                    }
                }
            }
        }

        .card-body {
            background-color: $color-grey-lightest;
            border-radius: 5px;
            border: 1px solid $color-grey-normal;
            margin-left: 50px;
            margin-bottom: 25px;
        }
    }
}

// Resources filterSelection
.resources-filter-container {
    display: flex;
    flex-wrap: nowrap;
    margin-bottom: 30px;
    text-align: center;

    button {
        flex: 1;
        border-radius: 0;
        border-top: 1px solid $color-grey-normal;
        border-bottom: 1px solid $color-grey-normal;
        border-left: 1px solid $color-grey-normal;
        border-right: 0;
        background: $color-grey-lightest !important;
        padding: 10px;
        text-transform: uppercase;
        font-size: 12px;
        font-weight: 600;

        span img {
            width: 18px;
            margin-right: 10px;
        }

        &.active-filter {
            background: $color-white !important;
            outline: none;
            border-radius: 0;
        }

        &:hover {
            background: $color-grey-lighter !important;
        }

        &:focus {
            outline: none;
        }
    }

    button:last-child {
        border-right: 1px solid $color-grey-normal;
    }
}

.resources-filter {
    .post-card {
        border: 1px solid $color-grey-normal;
    }
}

.subscribe-whats-new {
    #mc_embed_signup {
        background-color: transparent;

        form {
            background-color: $color-green;
            background-image: linear-gradient( $color-green, $--darker-secondary-color);
            padding: 20px;
            color: $color-white;
            border-radius: 2px;
            min-height: 270px;

            .email {
                border: 0;
            }

            #mc-embedded-subscribe {
                background-color: #D3E3DF;
                color: #0B6752;

                &:hover {
                    background-color: #0B6752;
                    color: #D3E3DF;
                }
            }

            #mc_embed_signup_scroll h2 {
                font-family: 'Libre Baskerville', serif;
                font-weight: 100;
                font-size: 22px;
            }
        }
    }
}

.subscribe-release-notes {
    #mc_embed_signup {
        background-color: transparent;
        margin-bottom: 10px;

        form {
            background-color: $color-green;
            background-image: linear-gradient( $color-green, $--darker-secondary-color);
            padding: 10px 20px 15px 20px;
            color: $color-white;
            border-radius: 2px;
            min-height: 190px;

            .email {
                border: 0;
            }

            #mc_embed_signup_scroll h2 {
                font-family: 'Libre Baskerville', serif;
                font-weight: 100;
                font-size: 20px;
                color: $color-white;
            }

            #mc-embedded-subscribe {
                background-color: #D3E3DF;
                color: #0B6752;

                &:hover {
                    background-color: #0B6752;
                    color: #D3E3DF;
                }
            }
        }
    }
}

@include media-breakpoint-down(xs) {
    #mc_embed_signup {
        margin-top: 25px;
    }

    .subscribe-release-notes {
        margin-bottom: 20px;

        #mc_embed_signup {
            margin-top: 0;
        }
    }
}

#feature-post:first-child {
    display: none;
}

#mce-responses a {
    color: $color-white;
}

#mc_embed_signup div.response {
    padding: 0 !important;
}<|MERGE_RESOLUTION|>--- conflicted
+++ resolved
@@ -737,7 +737,6 @@
 
                     &::before {
                         content: "";
-<<<<<<< HEAD
                         background:url("../img/angle-right.svg");
                         background-size:cover;
                         color: $color-off-black;
@@ -746,17 +745,7 @@
                         left: 15px;
                         position: absolute;
                         width:15px;
-=======
-                        background: url(../img/angle-right.svg);
-                        color: $color-off-black;
-                        height:20px;
-                        top: 8px;
-                        left: 15px;
-                        position: absolute;
-                        width:20px;
->>>>>>> 0e4a1f54
                     }
-
                     &[aria-expanded="true"]::before {
                         transform: rotate(90deg);
                     }
