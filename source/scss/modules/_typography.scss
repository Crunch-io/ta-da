@import url('https://fonts.googleapis.com/css?family=Libre+Baskerville:400,400i');

h1 {
    font-family: 'Libre Baskerville', serif;
    font-size: 2em;

    span {
        font-style: italic;
    }
}

h2 {
    font-size: 1.5em;

    &.quotes {
        font-family: 'Libre Baskerville', serif;
        font-size: 1.8em;
        color: $color-green;

        span {
            font-style: italic;
        }
    }

    &.secondary-title {
        font-family: 'Libre Baskerville', serif;
        font-size: 1.8em;
        color: $color-green;

        span {
            font-style: italic;
        }
    }

}

h3 {
    font-size: 1.3em;
}

h4 {
    font-size: 1.2em;
}

.lead {
    font-size: 1.2em;
    line-height: 1.5em;
}

@include media-breakpoint-down(xs) {
    h1 {
        font-size: 2em;
    }
}

.subtitle {
    color: $font-color-off-black;
    font-weight: 700;
    margin-bottom: 30px;
}

<<<<<<< HEAD
.label {
    color: $font-color-off-black;
    font-weight: 700;
    margin-bottom: 30px;
    text-transform: uppercase;
    font-size: 14px;
=======
.emphasis {
    color: $color-blue;
    font-style: italic;
    font-family: 'Libre Baskerville', serif;
>>>>>>> 027526b5
}<|MERGE_RESOLUTION|>--- conflicted
+++ resolved
@@ -59,17 +59,8 @@
     margin-bottom: 30px;
 }
 
-<<<<<<< HEAD
-.label {
-    color: $font-color-off-black;
-    font-weight: 700;
-    margin-bottom: 30px;
-    text-transform: uppercase;
-    font-size: 14px;
-=======
 .emphasis {
     color: $color-blue;
     font-style: italic;
     font-family: 'Libre Baskerville', serif;
->>>>>>> 027526b5
 }