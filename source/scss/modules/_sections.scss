// Homepage content styles
// Page-content-wrapper
#page-content-wrapper {
    width: 100%;
    position: absolute;
}

#wrapper-homepage.toggled #page-content-wrapper {
    position: absolute;
    margin-left: -250px;
}

@media(min-width:768px) {
    #wrapper-homepage.toggled #page-content-wrapper {
        position: relative;
        margin-left: 0;
    }
}

// Crunch interface
.crunch-interface {

    &.hidden {
         opacity: 0;
    }

    img {
        margin: auto;
        margin-top: -400px;
    }

    @include media-breakpoint-down(xs) {
        img {
            margin-top: -200px;
        }
    }
}

// Secondary-content
.secondary-content {
    .row {
        margin: 0;
    }
}

@include media-breakpoint-down(xs) {
    .intro-xs-margin {
        margin-top: -300px;
    }
}

//Secondary-pages content styles
#secondary-pages-wrapper {

    //About content
    .about-content {
        color: $color-white;

        .jumbotron {
            display: block;
            position: relative;
            height: 600px;
            background-image: url(../images/app_interface_example.png), url(../images/hip-square.jpg);
            background-position: center 260px;
            background-repeat: no-repeat, repeat;
        }

        @include media-breakpoint-down(sm) {
            .jumbotron {
                background: $color-green;
            }
        }
    }

    .lead {
        color: $color-green;
    }

    .secondary-content {
        h2 {
            color: $color-green;

            span {
                font-family: 'Libre Baskerville', serif;
                font-style: italic;
                color: $color-off-black;
                line-height: 1.3em;
            }
        }

        .features {
            margin-top: 50px;

            > div {
                border-left: 1px solid $color-green;
            }

            div:last-child {
                border-right: 1px solid $color-green;
            }

            img {
                margin-top: 20px;
            }

            @include media-breakpoint-down(sm) {
                div, div:last-child {
                    border: none;
                    margin-bottom: 50px;
                }
            }
        }
    }

    .footer-content {
        color: $color-white;

        .jumbotron {
            height: 300px;
            background: url(../images/crunch_shell.jpg) no-repeat;
            background-position: 0 -100px;
            @include vp-background-size(cover);
            margin-bottom: 0;

            .btn-link {
                    color: $color-white;
                    padding: 0;
                    margin: 0;
            }
        }
    }

    @include media-breakpoint-down(xs) {
        .footer-content {
            .jumbotron {
                background-size: 800px auto;
                background-position: -50px 0;
            }
        }
    }

    //Team content

    .team-content {
        color: $color-white;

        .jumbotron {
            background: linear-gradient(rgba(0,0,0,0), rgba(0,0,0,0.2)), url(../images/hip-square.jpg) repeat;
            height: 485px;

        }

        .team-leads {
            margin-top: -250px;
            margin-bottom: 50px;
        }
    }

    .figure {

        .figure-caption {
            margin-top: 10px;
        }

    }

    @include media-breakpoint-down(xs) {
        .team-members,
        .team-leads {
            text-align: center;
        }
    }

    //Jobs content

    .jobs-content {
        color: $color-white;

        .jumbotron {
            background: url(../images/hip-square-blue.jpg) repeat;
        }

    }

    //Blog content

    .blog-content {
        color: $color-blue;

        .jumbotron {
            color: $color-white;
<<<<<<< HEAD
            background-color: $color-blue;
=======
            background: linear-gradient(rgba(0,0,0,0), rgba(0,0,0,0.2)), url(../images/hip-square-blue.jpg) repeat;
>>>>>>> 4c31a91a

            a {
                color: $color-white;
            }

            .lead {
                color: $color-white;
                font-weight: 400;
            }
        }

    }

    .blog-content-mg {
        margin-top: 30px;
        padding: 0;

        pre {
            background-color: $color-grey-ligher;
            padding: 20px;
            border-radius: 3px;
        }

        code {
            background-color: $color-grey-ligher;
            padding: 5px;
            border-radius: 3px;
<<<<<<< HEAD
        }

        img {
            margin: 30px;
=======
>>>>>>> 4c31a91a
        }
    }

}

// 404 page

.page-not-found {
    min-height: 1200px;
    width: 100%;
    background: url(../images/crunch_lavender.jpg) no-repeat center center fixed;
    @include vp-background-size(cover);
    color: $color-white;
    overflow: hidden;

    .container {
        margin-top: 200px;

        span {
            font-family: 'Libre Baskerville', serif;
            font-style: italic;
        }

        a {
            color: $color-white;
        }

        h1 {
            font-family: ProximaNova, sans-serif;
            line-height: 1.5em;
        }

        button {
            margin: 20px 0;
        }
    }
}

// Learn More Pages
.learn-more-title {
    margin-left: 30px;
    margin-top: 40px;
    margin-bottom: 40px;
    transition: color .35s ease-in-out;
}

.text-white {
    color: $color-white;
}

// A modern platform for analytics
.modern-platform-content {

    .modern-platform-parallax {
        position: fixed;
        top: 80px;
        left: 0;
        right: 0;
    }

    .jumbotron {
        margin: 0;

        p {
            font-size: 1.2em;
            line-height: 1.5em;
        }
    }

    .content-one {

        margin-top: 300px;

        .jumbotron {
            height: 800px;
            color: $color-white;
            background-color: $color-purple;
        }
    }

    @include media-breakpoint-only(xs) {
        .content-one {
            background-color: $color-purple;

            h1 {
                margin-top: -220px;
            }
        }
    }

    @include media-breakpoint-only(sm) {
        .content-one {
            margin-top: 80px;
        }
    }

    @include media-breakpoint-down(sm) {
        .content-one .jumbotron {
            height: auto;
        }
    }

    .content-two .jumbotron {
        height: 800px;
        color: $color-white;
        background: url(../images/crunch_modern_platform.jpg) no-repeat center center fixed;
        @include vp-background-size(cover);

        p {
            margin-top: 200px;
            color: $color-white;
        }

        @include media-breakpoint-down(sm) {
            h2 {
                font-family: 'Libre Baskerville', serif;

                span {
                    font-style: italic;
                }
            }

            p {
                margin-top: 0;
            }
        }

    }

    @include media-breakpoint-down(sm) {
        .content-two .jumbotron  {
            height: 400px

        }
    }

    .content-three .jumbotron {
        height: 800px;
        color: $color-white;
        background-color: $color-purple;

        p {
            margin-top: 200px;
        }

        @include media-breakpoint-down(sm) {
            h2 {
                font-family: 'Libre Baskerville', serif;

                span {
                    font-style: italic;
                }
            }

            p {
                margin-top: 0;
            }

            img {
                margin-top: -100px;
                margin-bottom: 50px;
            }
        }

        @include media-breakpoint-only(sm) {
            img {
                margin-top: -200px;
                margin-bottom: 50px;
            }
        }
    }

    @include media-breakpoint-down(sm) {
        .content-three .jumbotron  {
            height: 580px

        }
    }

    .content-four .jumbotron {
        height: 800px;
        color: $color-off-black;
        background-color: $color-white;

        p {
            margin-top: 200px;
        }

        a {
            font-family: 'Libre Baskerville', serif;
            color: $color-off-black;

            span {
                font-style: italic;
            }
        }

        @include media-breakpoint-down(sm) {
            h2 {
                font-family: 'Libre Baskerville', serif;

                span {
                    font-style: italic;
                }
            }

            p {
                margin-top: 0;
            }

            img {
                margin-top: -100px;
                margin-bottom: 50px;
            }
        }

        @include media-breakpoint-only(sm) {
            img {
                margin-top: -200px;
                margin-bottom: 50px;
            }
        }
    }

    @include media-breakpoint-down(sm) {
        .content-four .jumbotron {
            height: auto;
        }
    }

}

// Collaborate securely
.collaborate-securely-content {

    .collaborate-securely-parallax {
        position: fixed;
        top: 80px;
        left: 0;
        right: 0;
    }

    .jumbotron {
        margin: 0;

        p {
            font-size: 1.2em;
            line-height: 1.5em;
        }
    }

    .content-one {

        margin-top: 300px;

        .jumbotron {
            height: 800px;
            color: $color-white;
            background: url(../images/hip-square.jpg) repeat;
        }
    }

    @include media-breakpoint-only(xs) {
        .content-one {
            background: url(../images/hip-square.jpg) repeat;

            h1 {
                margin-top: -220px;
            }
        }
    }

    @include media-breakpoint-only(sm) {
        .content-one {
            margin-top: 80px;
        }
    }

    @include media-breakpoint-down(sm) {
        .content-one .jumbotron {
            height: auto;
        }
    }

    .content-two .jumbotron {
        height: 800px;
        color: $color-white;
        background: url(../images/crunch_collaborate_securely.jpg) no-repeat center center fixed;
        @include vp-background-size(cover);

        p {
            margin-top: 200px;
            color: $color-white;
        }

        @include media-breakpoint-down(sm) {
            h2 {
                font-family: 'Libre Baskerville', serif;

                span {
                    font-style: italic;
                }
            }

            p {
                margin-top: 0;
            }
        }

    }

    @include media-breakpoint-down(sm) {
        .content-two .jumbotron  {
            height: 400px

        }
    }

    .content-three .jumbotron {
        height: 800px;
        color: $color-white;
        background: url(../images/hip-square.jpg) repeat;

        p {
            margin-top: 200px;
        }

        @include media-breakpoint-down(sm) {
            h2 {
                font-family: 'Libre Baskerville', serif;

                span {
                    font-style: italic;
                }
            }

            p {
                margin-top: 0;
            }

            img {
                margin-top: -100px;
                margin-bottom: 50px;
            }
        }

        @include media-breakpoint-only(sm) {
            img {
                margin-top: -200px;
                margin-bottom: 50px;
            }
        }
    }

    @include media-breakpoint-down(sm) {
        .content-three .jumbotron {
            height: auto;
        }
    }

    .content-four .jumbotron {
        height: 700px;
        color: $color-off-black;
        background-color: $color-white;

        p {
            margin-top: 200px;
            margin-bottom: 150px;
        }

        a {
            font-family: 'Libre Baskerville', serif;
            color: $color-off-black;

            span {
                font-style: italic;
            }
        }

        @include media-breakpoint-down(sm) {
            p {
                margin-top: 50px;
                margin-bottom: 50px;
            }
        }

    }

    @include media-breakpoint-down(sm) {
        .content-four .jumbotron {
            height: auto;
        }
    }


    @include media-breakpoint-up(md) {
        .crunchbox-container {
            margin-top: 150px;
        }
    }

}

.collaborate-securely-parallax {

    .img-fluid {
        opacity: 1;
        transition: opacity .35s ease-in-out;
    }

    .img-parallax-none {
        opacity: 0;
    }
}

// Speaks Research
.speaks-research-content {

    .speaks-research-parallax {
        position: fixed;
        top: 80px;
        left: 0;
        right: 0;
    }

    .jumbotron {
        margin: 0;

        p {
            font-size: 1.2em;
            line-height: 1.5em;
        }
    }
    .content-one {

        margin-top: 300px;

        .jumbotron {
            height: 800px;
            color: $color-white;
            background: url(../images/hip-square-blue.jpg) repeat;
        }
    }

    @include media-breakpoint-only(xs) {
        .content-one {
            background: url(../images/hip-square-blue.jpg) repeat;

            h1 {
                margin-top: -220px;
            }
        }
    }

    @include media-breakpoint-only(sm) {
        .content-one {
            margin-top: 80px;
        }
    }

    @include media-breakpoint-down(sm) {
        .content-one .jumbotron {
            height: auto;
        }
    }

    .content-two .jumbotron {
        height: 800px;
        color: $color-white;
        background: url(../images/crunch_stone.jpg) no-repeat 0 top fixed;
        @include vp-background-size(cover);

        p {
            margin-top: 200px;
        }

        @include media-breakpoint-down(sm) {
            h2 {
                font-family: 'Libre Baskerville', serif;

                span {
                    font-style: italic;
                }
            }

            p {
                margin-top: 0;
            }
        }
    }

    @include media-breakpoint-down(sm) {
        .content-two .jumbotron  {
            height: 400px

        }
    }

    .content-three .jumbotron {
        height: 800px;
        color: $color-white;
        background: url(../images/hip-square-blue.jpg) repeat;

        p {
            margin-top: 200px;
        }

        a {
            font-family: 'Libre Baskerville', serif;
            color: $color-white;

            span {
                font-style: italic;
            }
        }

        @include media-breakpoint-down(sm) {
            h2 {
                font-family: 'Libre Baskerville', serif;

                span {
                    font-style: italic;
                }
            }

            p {
                margin-top: 0;
            }

            img {
                margin-top: -100px;
                margin-bottom: 50px;
            }
        }

        @include media-breakpoint-only(sm) {
            img {
                margin-top: -200px;
                margin-bottom: 50px;
            }
        }
    }

    @include media-breakpoint-down(sm) {
        .content-three .jumbotron {
            height: auto;
            color: $color-off-black;
            background: $color-white;

            a {
                color: $color-off-black;
            }
        }
    }

}<|MERGE_RESOLUTION|>--- conflicted
+++ resolved
@@ -189,11 +189,7 @@
 
         .jumbotron {
             color: $color-white;
-<<<<<<< HEAD
-            background-color: $color-blue;
-=======
             background: linear-gradient(rgba(0,0,0,0), rgba(0,0,0,0.2)), url(../images/hip-square-blue.jpg) repeat;
->>>>>>> 4c31a91a
 
             a {
                 color: $color-white;
@@ -221,13 +217,6 @@
             background-color: $color-grey-ligher;
             padding: 5px;
             border-radius: 3px;
-<<<<<<< HEAD
-        }
-
-        img {
-            margin: 30px;
-=======
->>>>>>> 4c31a91a
         }
     }
 
