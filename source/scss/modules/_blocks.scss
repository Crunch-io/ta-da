--- conflicted
+++ resolved
@@ -22,14 +22,6 @@
     margin: 40px 0;
 }
 
-<<<<<<< HEAD
-.quote {
-    font-family: 'Libre Baskerville', serif;
-    font-style: italic;
-    padding: 20px;
-    color: $color-blue;
-    background-color: $--lighter-primary-color;
-=======
 .header-banner {
     background-color: $--darker-primary-color;
 
@@ -46,5 +38,4 @@
             }
         }
     }
->>>>>>> b5341f33
 }