--- conflicted
+++ resolved
@@ -37,13 +37,12 @@
                 <div
                     class="col-md-5 col-12 d-flex  justify-content-start justify-content-md-center align-items-center order-1">
                     <div class="py-md-5">
-<<<<<<< HEAD
-=======
+
 
                         <h2 class="crunch-h2 mb-2">
                             {{.Params.label}}
                         </h2>
->>>>>>> 1df7611d
+
                         <div>
                             <p>{{.Params.content_1}}</p>
                             {{ .Content }}
