{{ partial "head.html" . }} {{ partial "header.html" . }}
<section class="crunch-gradient-gray p-2">
    <div class="container py-mb-5 py-3">
            <div class="row">
                <div class="col-lg-5">
                    <h1 class="crunch-h1">{{ .Params.title }}</h1>
                    <p class="semibold-string word-wrap overflow-wrap text-break">{{ .Description }}</p>
                    <a href="/request-demo/" aria-label="Request a demo"
                        class="btn btn-primary btn-lg cta mt-3 mb-5 justify-s d-none d-mb-inline-block">Request a
                        demo</a>
                </div>
                <div class="col-lg-6 offset-lg-1  offset-mb-0">
                    <!-- <img src="{{ .Params.gif }}" alt="{{ .Params.title }}" class="img-fluid" /> -->
                    <div style="padding:56.34% 0 0 0;position:relative;"><iframe src="https://player.vimeo.com/video/752811968?h=b3a4f01270&amp;quality=540p&autoplay=1&loop=1&muted=1&controls=0&dnt=1&autopause=0&amp;" frameborder="0" allow="autoplay; fullscreen; picture-in-picture" allowfullscreen style="position:absolute;top:0;left:0;width:100%;height:100%;" title="PPT Export"></iframe></div><script src="https://player.vimeo.com/api/player.js"></script>
                </div>
            </div>
            <!-- /.row -->
        <!-- /.container -->
    </div>
</section>
<div id="wrapper">
    <div id="secondary-pages-wrapper">
        <div class="container">
            {{ range .Site.Pages }} {{ if and (eq .Type "visualization") (eq .Title
            "Visualization and Delivery") }}


            <div class="row py-5 justify-content-between">
                <div class="col-lg-12 pt-ls-5 pt-0 mb-lg-4 order-0">
                    <h2 class="crunch-h2">{{ .Params.label }}</h2>
                </div>

                <div
                    class="col-lg-4 col-12 d-flex mr-4 mb-5 justify-content-start justify-content-lg-center align-items-center order-1">
                    <div class="py-lg-5">
                        <h3 class="crunch-h3">
                            {{ with .Params.organize }}
                            <span>{{ index (split . " ") 0 }} {{ index (split . " ") 1 }} {{
                                index (split . " ") 2 }}</span>
                            {{ index (split . " ") 3 }} {{ index (split . " ") 4 }} {{ index
                            (split . " ") 5 }} {{ index (split . " ") 6 }} {{ end }}
                        </h3>

                        <div>
                            <p>{{.Params.content_organize}}</p>
                        </div>
                    </div>
                </div>

<<<<<<< HEAD
                <div class="col-12 col-mb-12 col-lg-7 mb-5 d-flex align-items-center justify-content-end py-5 order-2">
                    <div
                        class="crunch-reflection crunch-reflection-small crunch-reflection-right-top crunch-background-blue">
=======
                <div class="col-12 col-mb-12 col-lg-7 mb-5 d-flex align-items-center justify-content-lg-end justify-content-center py-lg-5 order-2">
                    <div class="crunch-reflection-container">
                        <div class="crunch-reflection-content">
>>>>>>> 8b40e6fb
                        <div id="instant-graphs" class="carousel slide crun-slider" data-ride="carousel">

                            <ol class="carousel-indicators d-none">
                                <li data-target="#instant-graphs" data-slide-to="0" class="active"></li>
                                <li data-target="#instant-graphs" data-slide-to="1"></li>
                                <li data-target="#instant-graphs" data-slide-to="2"></li>
                                <li data-target="#instant-graphs" data-slide-to="3"></li>
                            </ol>

                            <div class="carousel-inner">
                                <div class="carousel-item active">
                                    <img src="img/visualization_and_delivery/grouped.jpg" class="d-block w-100"
                                        alt="{{.Params.organize}}" />
                                </div>
                                <div class="carousel-item">
                                    <img src="img/visualization_and_delivery/stacked.jpg" class="d-block w-100"
                                        alt="{{.Params.organize}}" />
                                </div>
                                <div class="carousel-item">
                                    <img src="img/visualization_and_delivery/table.jpg" class="d-block w-100"
                                        alt="{{.Params.organize}}" />
                                </div>

                                <div class="carousel-item">
                                    <img src="img/visualization_and_delivery/wave.jpg" class="d-block w-100"
                                        alt="{{.Params.organize}}" />
                                </div>

                            </div>
                            <div class="carousel-controls d-none"><button class="carousel-control-prev" type="button" data-target="#instant-graphs"
                                data-slide="prev">
                                <svg xmlns="http://www.w3.org/2000/svg" width="17" height="15.659"
                                    viewBox="0 0 17 15.659">
                                    <g id="arrow-right" transform="translate(0.5 1.086)">
                                        <path id="arrow-left-1" data-name="arrow-left"
                                            d="M9.11.5l-.693.811L14.934,6.9H.577V7.965H14.934L8.417,13.555l.693.811,7.467-6.4V6.9L9.11.5Z"
                                            transform="translate(-0.577 -0.498)" fill="#fff" stroke="#fff"
                                            stroke-width="1" />
                                    </g>
                                </svg>

                                <span class="sr-only">Previous</span>
                            </button>
                            <button class="carousel-control-next" type="button" data-target="#instant-graphs"
                                data-slide="next">
                                <svg xmlns="http://www.w3.org/2000/svg" width="17" height="15.659"
                                    viewBox="0 0 17 15.659">
                                    <g id="arrow-right" transform="translate(0.5 1.086)">
                                        <path id="arrow-right-2" data-name="arrow-right"
                                            d="M9.11.5l-.693.811L14.934,6.9H.577V7.965H14.934L8.417,13.555l.693.811,7.467-6.4V6.9L9.11.5Z"
                                            transform="translate(-0.577 -0.498)" fill="#fff" stroke="#fff"
                                            stroke-width="1" />
                                    </g>
                                </svg>

                                <span class="sr-only">Next</span>
                            </button></div>

                        </div><!-- /.slide -->
                    </div><!-- /.crunch-reflection-content  -->
                    <div class="crunch-reflection-effect crunch-reflection-right-top crunch-background-blue"></div>
                </div><!-- .crunch-reflection-content -->

                </div>

                <div
<<<<<<< HEAD
                    class="col-12 col-mb-12 col-lg-7 mb-5 d-flex align-items-center justify-content-star py-5 order-4 order-lg-3">
                    <div
                        class="crunch-reflection crunch-reflection-small crunch-reflection-left-top crunch-background-purple justify-content-center">
                        <img src="{{ .Params.carousel_1_img_2 }}" alt="{{ .Params.title }}" class="img-fluid p-0" />
                    </div>
                </div>

                <div
                    class="col-lg-5 col-12 mb-5 d-flex justify-content-start align-items-center order-3 order-lg-4">
=======
                    class="col-12 col-mb-12 col-lg-7 mb-5 d-flex align-items-center justify-content-start py-lg-5 order-4 order-lg-3">
                    <div class="crunch-reflection-container">
                        <div class="crunch-reflection-content">
                            <img src="{{ .Params.carousel_1_img_2 }}" alt="{{ .Params.title }}" class="img-fluid p-0" />
                        </div><!-- /.crunch-reflection-content  -->
                        <div class="crunch-reflection-effect crunch-reflection-left-top crunch-background-purple"></div>
                    </div><!-- .crunch-reflection-content -->
                </div>

                <div
                    class="col-lg-4 col-12 mb-5 d-flex justify-content-lg-end justify-content-start align-items-center order-3 order-lg-4 offset-lg-1 offset-0">
>>>>>>> 8b40e6fb
                    <div class="py-lg-5">
                        <h3 class="crunch-h3">
                            {{ with .Params.filter }}
                            <span>{{ index (split . " ") 0 }} {{ index (split . " ") 1 }} {{
                                index (split . " ") 2 }}</span>
                            {{ index (split . " ") 3 }} {{ index (split . " ") 4 }} {{ index
                            (split . " ") 5 }} {{ index (split . " ") 6 }} {{ end }}
                        </h3>

                        <div>
                            <p>{{.Params.content_filter }}</p>
                        </div>
                    </div>
                </div>

                <div
<<<<<<< HEAD
                    class="col-lg-5 col-12 mb-5 d-flex justify-content-end  align-items-center order-5">
=======
                    class="col-lg-4 col-12 mb-5 d-flex justify-content-end  align-items-center order-5">
>>>>>>> 8b40e6fb
                    <div class="py-lg-5">
                        <h3 class="crunch-h3">
                            {{ with .Params.append }}
                            <span>{{ index (split . " ") 0 }} {{ index (split . " ") 1 }} {{
                                index (split . " ") 2 }}</span>
                            {{ index (split . " ") 3 }} {{ index (split . " ") 4 }} {{ index
                            (split . " ") 5 }} {{ index (split . " ") 6 }} {{ end }}
                        </h3>

                        <div>
                            <p>{{.Params.content_append}}</p>
                        </div>
                    </div>
                </div>

<<<<<<< HEAD
                <div class="col-12 col-mb-12 mb-5 col-lg-7 d-flex align-items-center justify-content-end py-5 order-6">
                    <div
                        class="crunch-reflection crunch-reflection-small crunch-reflection-right-top crunch-background-green justify-content-center">
                        <img src="{{ .Params.carousel_1_img_3 }}" alt="{{ .Params.title }}" class="img-fluid p-0 " />
                    </div>
=======
                <div class="col-12 col-mb-12 mb-5 col-lg-7 d-flex align-items-center justify-content-lg-end justify-content-start py-lg-5  order-6 offset-lg-1 offset-0">
                    <div class="crunch-reflection-container">
                        <div class="crunch-reflection-content">
                            <img src="{{ .Params.carousel_1_img_3 }}" alt="{{ .Params.title }}" class="img-fluid p-0 " />
                        </div><!-- /.crunch-reflection-content  -->
                        <div class="crunch-reflection-effect crunch-reflection-right-top crunch-background-green"></div>
                    </div><!-- .crunch-reflection-content -->
>>>>>>> 8b40e6fb
                </div>

                <div
                    class="col-12 col-mb-12 col-lg-7 mb-5 d-flex align-items-center justify-content-start py-5 order-lg-7 order-8">
<<<<<<< HEAD
                    <div
                        class="crunch-reflection crunch-reflection-small crunch-reflection-right-top crunch-background-blue justify-content-center">
=======
                    <div class="crunch-reflection-container">
                        <div class="crunch-reflection-content">
>>>>>>> 8b40e6fb
                        <div id="delivery-options" class="carousel slide crun-slider" data-ride="carousel">
                            <img src="img/visualization_and_delivery/logo-1200x630.png" class="d-block w-100"
                                        alt="{{.Params.organize}}" />
                        
                        </div>
                    </div><!-- /.crunch-reflection-content  -->
                    <div class="crunch-reflection-effect crunch-reflection-right-top crunch-background-blue"></div>
                </div><!-- .crunch-reflection-content -->
                </div>

                <div
<<<<<<< HEAD
                    class="col-lg-4 col-12 d-flex mr-4 justify-content-end align-items-center order-lg-8 order-7 ">
=======
                    class="col-lg-4 col-12 d-flex mr-4 justify-content-lg-end justify-content-start align-items-center order-lg-8 order-7 ">
>>>>>>> 8b40e6fb
                    <div class="py-lg-5">
                        <h3 class="crunch-h3">
                            {{ with .Params.flexible }}
                            <span>{{ index (split . " ") 0 }} {{ index (split . " ") 1 }} {{
                                index (split . " ") 2 }}</span>
                            {{ index (split . " ") 3 }} {{ index (split . " ") 4 }} {{ index
                            (split . " ") 5 }} {{ index (split . " ") 6 }} {{ end }}
                        </h3>

                        <div>
                            <p>{{.Params.content_flexible}}</p>
                            <ul>
                               <li> PowerPoint decks</li>
                               <li> Online analytics  </li>
                               <li> Interactive dashboards</li>
                            </ul>
                        </div>
                    </div>
                </div>
            </div>
            <!-- /.row. -->

            {{ end }} {{ end }}
        </div>
    </div>

    {{ partial "footer-nav.html" . }} {{ partial "footer.html" . }}
</div>
<script type="text/javascript">

    carousel_controls(document.getElementById("instant-graphs"));
    carousel_controls(document.getElementById("delivery-options"));

</script><|MERGE_RESOLUTION|>--- conflicted
+++ resolved
@@ -47,15 +47,10 @@
                     </div>
                 </div>
 
-<<<<<<< HEAD
-                <div class="col-12 col-mb-12 col-lg-7 mb-5 d-flex align-items-center justify-content-end py-5 order-2">
-                    <div
-                        class="crunch-reflection crunch-reflection-small crunch-reflection-right-top crunch-background-blue">
-=======
                 <div class="col-12 col-mb-12 col-lg-7 mb-5 d-flex align-items-center justify-content-lg-end justify-content-center py-lg-5 order-2">
                     <div class="crunch-reflection-container">
                         <div class="crunch-reflection-content">
->>>>>>> 8b40e6fb
+
                         <div id="instant-graphs" class="carousel slide crun-slider" data-ride="carousel">
 
                             <ol class="carousel-indicators d-none">
@@ -121,19 +116,7 @@
 
                 </div>
 
-                <div
-<<<<<<< HEAD
-                    class="col-12 col-mb-12 col-lg-7 mb-5 d-flex align-items-center justify-content-star py-5 order-4 order-lg-3">
-                    <div
-                        class="crunch-reflection crunch-reflection-small crunch-reflection-left-top crunch-background-purple justify-content-center">
-                        <img src="{{ .Params.carousel_1_img_2 }}" alt="{{ .Params.title }}" class="img-fluid p-0" />
-                    </div>
-                </div>
-
-                <div
-                    class="col-lg-5 col-12 mb-5 d-flex justify-content-start align-items-center order-3 order-lg-4">
-=======
-                    class="col-12 col-mb-12 col-lg-7 mb-5 d-flex align-items-center justify-content-start py-lg-5 order-4 order-lg-3">
+                <div class="col-12 col-mb-12 col-lg-7 mb-5 d-flex align-items-center justify-content-start py-lg-5 order-4 order-lg-3">
                     <div class="crunch-reflection-container">
                         <div class="crunch-reflection-content">
                             <img src="{{ .Params.carousel_1_img_2 }}" alt="{{ .Params.title }}" class="img-fluid p-0" />
@@ -144,7 +127,6 @@
 
                 <div
                     class="col-lg-4 col-12 mb-5 d-flex justify-content-lg-end justify-content-start align-items-center order-3 order-lg-4 offset-lg-1 offset-0">
->>>>>>> 8b40e6fb
                     <div class="py-lg-5">
                         <h3 class="crunch-h3">
                             {{ with .Params.filter }}
@@ -160,12 +142,8 @@
                     </div>
                 </div>
 
-                <div
-<<<<<<< HEAD
-                    class="col-lg-5 col-12 mb-5 d-flex justify-content-end  align-items-center order-5">
-=======
-                    class="col-lg-4 col-12 mb-5 d-flex justify-content-end  align-items-center order-5">
->>>>>>> 8b40e6fb
+                <div class="col-lg-4 col-12 mb-5 d-flex justify-content-end  align-items-center order-5">
+
                     <div class="py-lg-5">
                         <h3 class="crunch-h3">
                             {{ with .Params.append }}
@@ -181,13 +159,6 @@
                     </div>
                 </div>
 
-<<<<<<< HEAD
-                <div class="col-12 col-mb-12 mb-5 col-lg-7 d-flex align-items-center justify-content-end py-5 order-6">
-                    <div
-                        class="crunch-reflection crunch-reflection-small crunch-reflection-right-top crunch-background-green justify-content-center">
-                        <img src="{{ .Params.carousel_1_img_3 }}" alt="{{ .Params.title }}" class="img-fluid p-0 " />
-                    </div>
-=======
                 <div class="col-12 col-mb-12 mb-5 col-lg-7 d-flex align-items-center justify-content-lg-end justify-content-start py-lg-5  order-6 offset-lg-1 offset-0">
                     <div class="crunch-reflection-container">
                         <div class="crunch-reflection-content">
@@ -195,18 +166,12 @@
                         </div><!-- /.crunch-reflection-content  -->
                         <div class="crunch-reflection-effect crunch-reflection-right-top crunch-background-green"></div>
                     </div><!-- .crunch-reflection-content -->
->>>>>>> 8b40e6fb
                 </div>
 
                 <div
                     class="col-12 col-mb-12 col-lg-7 mb-5 d-flex align-items-center justify-content-start py-5 order-lg-7 order-8">
-<<<<<<< HEAD
-                    <div
-                        class="crunch-reflection crunch-reflection-small crunch-reflection-right-top crunch-background-blue justify-content-center">
-=======
-                    <div class="crunch-reflection-container">
-                        <div class="crunch-reflection-content">
->>>>>>> 8b40e6fb
+                    <div class="crunch-reflection-container">
+                        <div class="crunch-reflection-content">
                         <div id="delivery-options" class="carousel slide crun-slider" data-ride="carousel">
                             <img src="img/visualization_and_delivery/logo-1200x630.png" class="d-block w-100"
                                         alt="{{.Params.organize}}" />
@@ -217,12 +182,8 @@
                 </div><!-- .crunch-reflection-content -->
                 </div>
 
-                <div
-<<<<<<< HEAD
-                    class="col-lg-4 col-12 d-flex mr-4 justify-content-end align-items-center order-lg-8 order-7 ">
-=======
-                    class="col-lg-4 col-12 d-flex mr-4 justify-content-lg-end justify-content-start align-items-center order-lg-8 order-7 ">
->>>>>>> 8b40e6fb
+                <div class="col-lg-4 col-12 d-flex mr-4 justify-content-lg-end justify-content-start align-items-center order-lg-8 order-7 ">
+
                     <div class="py-lg-5">
                         <h3 class="crunch-h3">
                             {{ with .Params.flexible }}
