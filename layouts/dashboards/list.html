--- conflicted
+++ resolved
@@ -76,15 +76,9 @@
                                 </div>
                               </div>
                               <div class="carousel-item">
-<<<<<<< HEAD
-                                <img class="d-block w-100 carousel-img-sm" data-src="holder.js/800x400?auto=yes&amp;bg=555&amp;fg=333&amp;text=Third slide" alt="Bring analyses into Powerpoint seamlessly" src="{{ .Params.carousel_img_3 }}" data-holder-rendered="true">
-                                <div class="carousel-caption">
-                                  <h5>Bring analyses into Powerpoint seamlessly</h5>
-=======
                                 <img class="d-block w-100 carousel-img-sm" data-src="holder.js/800x400?auto=yes&amp;bg=555&amp;fg=333&amp;text=Third slide" alt="Export to PowerPoint seamlessly" src="{{ .Params.carousel_img_3 }}" data-holder-rendered="true">
                                 <div class="carousel-caption">
                                   <h5>Export to PowerPoint seamlessly</h5>
->>>>>>> 22366597
                                 </div>
                               </div>
                             </div>
