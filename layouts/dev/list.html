{{ partial "head-start.html" . }}
{{ if eq .Dir "dev/" }}
<meta http-equiv="refresh" content="0; url=dev/features/"/>
{{ end }}
<<<<<<< HEAD

{{ partial "head-finish.html" . }}
=======
>>>>>>> 6a8e120c

{{ partial "head-finish.html" . }}
{{ partial "header.html" . }}

<div id="wrapper">

    <div id="secondary-pages-wrapper">
        <div class="container-fluid">

            <div class="blog-content">
                <div class="jumbotron">
                    <div class="container">
                        <div class="row">
                            <div class="col-md-4">
                                <h1>The <span>latest</span></h1>
                            </div>
                            {{ range first 1 .Data.Pages.ByPublishDate.Reverse }}
                            <div class="col-md-8" onclick="location.href='{{ .Permalink }}'" style="cursor: pointer;">
                                <h2>{{ .Title | emojify }}</h2>
                                <span>{{ .PublishDate.Format "Jan 2, 2006" }}</span>
                                <p class="lead">{{ .Summary | emojify }}...</p>
                                <a href="{{ .Permalink }}">Learn More &#10230;</a>
                            </div>
                            {{ end }}
                        </div> <!-- /.row -->

                    </div> <!-- /.container -->
                </div> <!-- /.jumbotron -->
            </div> <!-- /.blog-content -->

            <div class="secondary-content">
              <div class="container">

                  <div class="row spacer-top spacer-bottom justify-content-md-center">
                      <div class="col-md-8">
                          <h2 class="text-center"><span>{{ .Content }}</span></h2>
                      </div>
                  </div>

                  <div class="row">
                      <div class="col-md-6 col-lg-4">
                          <div class="post-card post-min-height" style="background-color: inherit;">
                              <div class="posts">
                                  {{ partial "subscribe-whats-new" . }}
                              </div>
                          </div>
                      </div>
                      {{ range .Paginator.Pages.ByPublishDate.Reverse }}
                          <div class="col-md-6 col-lg-4">
                              <div class="post-card" onclick="location.href='{{ .Permalink }}'">
                                  <div class="posts">
                                      <h4 class="post-title">{{ .Title | emojify }}</h4>
                                      <span>{{ .PublishDate.Format "Jan 2, 2006" }}</span>
                                      <p>{{ .Params.description }}</p>
                                      <a href="{{ .Permalink }}">Learn More &#10230;</a>
                                  </div>
                              </div>
                          </div>
                      {{ end }}
                  </div>

                  {{ partial "blog/pagination" . }}

              </div> <!-- /.container -->
            </div> <!-- /.secondary-content -->

            <div class="footer-content">
                <div class="jumbotron">
                    <div class="container">
                        <div class="row">
                            <div class="col-md-6">
                                <h1>Learn about <span>our team</span></h1>
                                <a href="team" class="btn btn-link">Our team &#10230;</a>
                            </div>
                        </div> <!-- /.row. -->
                    </div> <!-- /.container -->
                </div> <!-- /.jumbotron -->
            </div>

{{ partial "footer-nav.html" . }}

{{ partial "footer" . }}<|MERGE_RESOLUTION|>--- conflicted
+++ resolved
@@ -2,11 +2,6 @@
 {{ if eq .Dir "dev/" }}
 <meta http-equiv="refresh" content="0; url=dev/features/"/>
 {{ end }}
-<<<<<<< HEAD
-
-{{ partial "head-finish.html" . }}
-=======
->>>>>>> 6a8e120c
 
 {{ partial "head-finish.html" . }}
 {{ partial "header.html" . }}
