{{ partial "head.html" . }}

{{ partial "header.html" . }}

<<<<<<< HEAD
      <div id="wrapper">

          <div id="secondary-pages-wrapper">
              <div class="container-fluid">

                  <div class="about-content">
                      <div class="jumbotron">
                          <div class="container">
                              <div class="row justify-content-md-center">
                                  <div class="col-md-12 header-content-container">
                                      <h1 class="display-4">Our <span>origins</span></h1>
                                  </div>

                                  <div class="col-md-12">
                                      <img src="img/arrow.png" alt="Down arrow" class="img-fluid down-arrow d-md-none d-sm-block">
                                  </div>

                              </div> <!-- /.row -->

                          </div> <!-- /.container -->
                      </div> <!-- /.jumbotron -->
                  </div> <!-- /.about-content -->

                  <div id="secondary-pages-wrapper">
                      <div class="container-fluid">

                      {{ range .Site.Pages }}
                          {{ if and (eq .Type "about") (eq .Title "Who we are") }}
                          <div class="container">
                              <div class="row spacer share-insights">
                                      <div class="col-12 col-md-6 order-1 order-md-0 sp-mb-t my-auto d-none d-md-block">
                                          <div id="learn-more-img-2">
                                              <div style="position: relative; padding-bottom: 56.25%; padding-top: 30px; height: 0; overflow: hidden;">
                                                   <iframe src="{{ .Params.video }}"
                                                   style="position: absolute; top: 0; left: 0; width: 100%; height: 100%;" allowfullscreen frameborder="0" title="Crunch"></iframe>
                                               </div>
                                          </div>
                                      </div>

                                      <div class="col-12 col-md-6 order-1 order-md-0 sp-mb-t my-auto d-md-none">
                                          <div id="learn-more-img-2">
                                              <div style="position: relative; padding-bottom: 56.25%; padding-top: 30px; height: 0; overflow: hidden;">
                                                   <iframe src="{{ .Params.mob_video }}"
                                                   style="position: absolute; top: 0; left: 0; width: 100%; height: 100%;" allowfullscreen frameborder="0" title="Crunch"></iframe>
                                               </div>
                                          </div>
                                      </div>

                                      <div class="col-12 col-md-4 offset-md-1 order-0 order-md-1">
                                          <h2 class="label">{{ .Params.label }}</h2>
                                          <h2 class="secondary-title">{{ with .Params.subtitle }} <span>{{ index (split . " ") 0 }}</span> {{ index (split . " ") 1 }} {{ index (split . " ") 2 }} {{ index (split . " ") 3 }} {{ end }}</h2>

                                          <p>{{ .Content }}</p>
                                      </div>
                              </div> <!-- /.row. -->
                          </div> <!-- /.container -->
                          {{ end }}
                      {{ end }}
=======
<section class="crunch-gradient-gray" >
    <div class="container-fluid py-5">
                <div id="jumbotron">
                    <div class="row py-5">
                            <div class="col-md-5 ">
                                <h1 class="crunch-h1">{{ .Params.title }}</h1>
                                <p>{{ .Content }}</p>

                            </div>
                            <div class="col-md-6 ">
                                <div class="embed-responsive embed-responsive-16by9">
                                    <iframe src="{{ .Params.video }}"  style=" width: 100%; height: 100%;" allowfullscreen frameborder="0" title="Crunch"></iframe>
                                </div>
                            </div>
                    </div> <!-- /.row -->
                </div> <!-- /.container -->
    </div>

</section>

<section>
    <div class="container-fluid">

        {{ range .Site.Pages }}
            {{ if and (eq .Type "about") (eq .Title "Our mission") }}
            
                <div class="row  py-5 justify-content-start align-self-center">
                    
                    <div class="col-md-5 align-items-center justify-content-center ml-md-5 pt-5">
                    
                        <h2 class="crunch-h2">{{ .Params.label }}</h2>

                        {{ .Content }}

                    </div>

                    <div class="col-12 col-sm-12  col-md-6 d-flex align-items-center justify-content-center py-5">
                            <div class="crunch-reflection crunch-reflection-small crunch-reflection-right-top crunch-background-green">
                                <iframe src="{{ .Params.video }}"  style=" width: 100%; height: 100%;" allowfullscreen frameborder="0" title="Crunch"></iframe>
                            </div>
>>>>>>> aab1b19f
                    </div>

                </div> <!-- /.row. -->
            {{ end }}
        {{ end }}
    </div> <!-- /.container -->
</section>

<<<<<<< HEAD
                    {{ range .Site.Pages }}
                        {{ if and (eq .Type "about") (eq .Title "Our mission") }}
                        <div class="container">
                            <div class="row spacer share-insights">
                                <div class="col-xs-12 col-sm-5 col-md-5 order-0 order-md-0">
                                    <h2 class="label">{{ .Params.label }}</h2>
                                    <h2 class="secondary-title">{{ with .Params.subtitle }} {{ index (split . " ") 0 }} {{ index (split . " ") 1 }} <span>{{ index (split . " ") 2 }}</span> {{ end }}</h2>
=======
<section>
    <div class="container-fluid">
>>>>>>> aab1b19f

        {{ range .Site.Pages }}
            {{ if and (eq .Type "about") (eq .Title "Our team") }}
            
                <div class="row  py-5 justify-content-start align-self-center">

<<<<<<< HEAD
                                <div class="col-xs-12 col-sm-7 col-md-6 offset-md-1 order-1 order-md-1 my-auto">
                                    <div class="row">
                                        <div class="col-xs-12 col-sm-12 col-md-6">
                                            <div class="posts-in-section">
                                                <h3 class="post-title">{{ with .Params.card_1 }} {{ index (split . " ") 0 }} {{ index (split . " ") 1 }} {{ index (split . " ") 2 }} {{ index (split . " ") 3 }} <span>{{ index (split . " ") 4 }}</span> {{ index (split . " ") 5 }} {{ index (split . " ") 6 }} {{ index (split . " ") 7 }} {{ end }}</h3>

                                                <div class="post-card-links">
                                                    <div class="post-label">
                                                        <span><img src="{{ .Params.icon_1 }}" alt="Icon">Case studies</span>
                                                    </div>

                                                    <div class="post-url">
                                                        <a href="{{ .Params.url_1 }}">Read now &#10230;</a>
                                                    </div>
                                                </div>
                                            </div>
                                        </div>

                                        <div class="col-xs-12 col-sm-12 col-md-6">
                                            <div class="posts-in-section">
                                                <h3 class="post-title">{{ with .Params.card_2 }} <span>{{ index (split . " ") 0 }}</span> {{ index (split . " ") 1 }} {{ index (split . " ") 2 }} {{ index (split . " ") 3 }} {{ index (split . " ") 4 }} {{ index (split . " ") 5 }} {{ index (split . " ") 6 }} {{ index (split . " ") 7 }} {{ index (split . " ") 8 }} {{ end }}</h3>

                                                <div class="post-card-links">

                                                    <div class="post-label">
                                                        <span><img src="{{ .Params.icon_2 }}" alt="Icon">Careers</span>
                                                    </div>

                                                    <div class="post-url">
                                                        <a href="{{ .Params.url_2 }}">View jobs &#10230;</a>
                                                    </div>
                                                </div>
                                            </div>
                                        </div>
                                    </div>
                                </div>
=======
                    <div class="col-12 col-sm-12  col-md-6 d-flex align-items-center justify-content-center py-5">
                            <div class="crunch-reflection crunch-reflection-small crunch-reflection-right-top crunch-background-blue">
                                <iframe src="{{ .Params.video }}"  style=" width: 100%; height: 100%;" allowfullscreen frameborder="0" title="Crunch"></iframe>
                            </div>
                    </div>

                    <div class="col-md-5 align-items-center justify-content-center ml-md-5 pt-5">
                    
                        <h2 class="crunch-h2">{{ .Params.label }}</h2>

                        {{ .Content }}
>>>>>>> aab1b19f

                    </div>

                </div> <!-- /.row. -->
            {{ end }}
        {{ end }}
    </div> <!-- /.container -->
</section>

{{ partial "footer-nav.html" . }}

{{ partial "footer.html" . }}<|MERGE_RESOLUTION|>--- conflicted
+++ resolved
@@ -2,66 +2,6 @@
 
 {{ partial "header.html" . }}
 
-<<<<<<< HEAD
-      <div id="wrapper">
-
-          <div id="secondary-pages-wrapper">
-              <div class="container-fluid">
-
-                  <div class="about-content">
-                      <div class="jumbotron">
-                          <div class="container">
-                              <div class="row justify-content-md-center">
-                                  <div class="col-md-12 header-content-container">
-                                      <h1 class="display-4">Our <span>origins</span></h1>
-                                  </div>
-
-                                  <div class="col-md-12">
-                                      <img src="img/arrow.png" alt="Down arrow" class="img-fluid down-arrow d-md-none d-sm-block">
-                                  </div>
-
-                              </div> <!-- /.row -->
-
-                          </div> <!-- /.container -->
-                      </div> <!-- /.jumbotron -->
-                  </div> <!-- /.about-content -->
-
-                  <div id="secondary-pages-wrapper">
-                      <div class="container-fluid">
-
-                      {{ range .Site.Pages }}
-                          {{ if and (eq .Type "about") (eq .Title "Who we are") }}
-                          <div class="container">
-                              <div class="row spacer share-insights">
-                                      <div class="col-12 col-md-6 order-1 order-md-0 sp-mb-t my-auto d-none d-md-block">
-                                          <div id="learn-more-img-2">
-                                              <div style="position: relative; padding-bottom: 56.25%; padding-top: 30px; height: 0; overflow: hidden;">
-                                                   <iframe src="{{ .Params.video }}"
-                                                   style="position: absolute; top: 0; left: 0; width: 100%; height: 100%;" allowfullscreen frameborder="0" title="Crunch"></iframe>
-                                               </div>
-                                          </div>
-                                      </div>
-
-                                      <div class="col-12 col-md-6 order-1 order-md-0 sp-mb-t my-auto d-md-none">
-                                          <div id="learn-more-img-2">
-                                              <div style="position: relative; padding-bottom: 56.25%; padding-top: 30px; height: 0; overflow: hidden;">
-                                                   <iframe src="{{ .Params.mob_video }}"
-                                                   style="position: absolute; top: 0; left: 0; width: 100%; height: 100%;" allowfullscreen frameborder="0" title="Crunch"></iframe>
-                                               </div>
-                                          </div>
-                                      </div>
-
-                                      <div class="col-12 col-md-4 offset-md-1 order-0 order-md-1">
-                                          <h2 class="label">{{ .Params.label }}</h2>
-                                          <h2 class="secondary-title">{{ with .Params.subtitle }} <span>{{ index (split . " ") 0 }}</span> {{ index (split . " ") 1 }} {{ index (split . " ") 2 }} {{ index (split . " ") 3 }} {{ end }}</h2>
-
-                                          <p>{{ .Content }}</p>
-                                      </div>
-                              </div> <!-- /.row. -->
-                          </div> <!-- /.container -->
-                          {{ end }}
-                      {{ end }}
-=======
 <section class="crunch-gradient-gray" >
     <div class="container-fluid py-5">
                 <div id="jumbotron">
@@ -69,11 +9,11 @@
                             <div class="col-md-5 ">
                                 <h1 class="crunch-h1">{{ .Params.title }}</h1>
                                 <p>{{ .Content }}</p>
-
                             </div>
                             <div class="col-md-6 ">
                                 <div class="embed-responsive embed-responsive-16by9">
                                     <iframe src="{{ .Params.video }}"  style=" width: 100%; height: 100%;" allowfullscreen frameborder="0" title="Crunch"></iframe>
+
                                 </div>
                             </div>
                     </div> <!-- /.row -->
@@ -81,6 +21,7 @@
     </div>
 
 </section>
+
 
 <section>
     <div class="container-fluid">
@@ -93,16 +34,12 @@
                     <div class="col-md-5 align-items-center justify-content-center ml-md-5 pt-5">
                     
                         <h2 class="crunch-h2">{{ .Params.label }}</h2>
-
                         {{ .Content }}
-
                     </div>
-
                     <div class="col-12 col-sm-12  col-md-6 d-flex align-items-center justify-content-center py-5">
                             <div class="crunch-reflection crunch-reflection-small crunch-reflection-right-top crunch-background-green">
                                 <iframe src="{{ .Params.video }}"  style=" width: 100%; height: 100%;" allowfullscreen frameborder="0" title="Crunch"></iframe>
                             </div>
->>>>>>> aab1b19f
                     </div>
 
                 </div> <!-- /.row. -->
@@ -111,62 +48,14 @@
     </div> <!-- /.container -->
 </section>
 
-<<<<<<< HEAD
-                    {{ range .Site.Pages }}
-                        {{ if and (eq .Type "about") (eq .Title "Our mission") }}
-                        <div class="container">
-                            <div class="row spacer share-insights">
-                                <div class="col-xs-12 col-sm-5 col-md-5 order-0 order-md-0">
-                                    <h2 class="label">{{ .Params.label }}</h2>
-                                    <h2 class="secondary-title">{{ with .Params.subtitle }} {{ index (split . " ") 0 }} {{ index (split . " ") 1 }} <span>{{ index (split . " ") 2 }}</span> {{ end }}</h2>
-=======
 <section>
     <div class="container-fluid">
->>>>>>> aab1b19f
 
         {{ range .Site.Pages }}
             {{ if and (eq .Type "about") (eq .Title "Our team") }}
             
                 <div class="row  py-5 justify-content-start align-self-center">
 
-<<<<<<< HEAD
-                                <div class="col-xs-12 col-sm-7 col-md-6 offset-md-1 order-1 order-md-1 my-auto">
-                                    <div class="row">
-                                        <div class="col-xs-12 col-sm-12 col-md-6">
-                                            <div class="posts-in-section">
-                                                <h3 class="post-title">{{ with .Params.card_1 }} {{ index (split . " ") 0 }} {{ index (split . " ") 1 }} {{ index (split . " ") 2 }} {{ index (split . " ") 3 }} <span>{{ index (split . " ") 4 }}</span> {{ index (split . " ") 5 }} {{ index (split . " ") 6 }} {{ index (split . " ") 7 }} {{ end }}</h3>
-
-                                                <div class="post-card-links">
-                                                    <div class="post-label">
-                                                        <span><img src="{{ .Params.icon_1 }}" alt="Icon">Case studies</span>
-                                                    </div>
-
-                                                    <div class="post-url">
-                                                        <a href="{{ .Params.url_1 }}">Read now &#10230;</a>
-                                                    </div>
-                                                </div>
-                                            </div>
-                                        </div>
-
-                                        <div class="col-xs-12 col-sm-12 col-md-6">
-                                            <div class="posts-in-section">
-                                                <h3 class="post-title">{{ with .Params.card_2 }} <span>{{ index (split . " ") 0 }}</span> {{ index (split . " ") 1 }} {{ index (split . " ") 2 }} {{ index (split . " ") 3 }} {{ index (split . " ") 4 }} {{ index (split . " ") 5 }} {{ index (split . " ") 6 }} {{ index (split . " ") 7 }} {{ index (split . " ") 8 }} {{ end }}</h3>
-
-                                                <div class="post-card-links">
-
-                                                    <div class="post-label">
-                                                        <span><img src="{{ .Params.icon_2 }}" alt="Icon">Careers</span>
-                                                    </div>
-
-                                                    <div class="post-url">
-                                                        <a href="{{ .Params.url_2 }}">View jobs &#10230;</a>
-                                                    </div>
-                                                </div>
-                                            </div>
-                                        </div>
-                                    </div>
-                                </div>
-=======
                     <div class="col-12 col-sm-12  col-md-6 d-flex align-items-center justify-content-center py-5">
                             <div class="crunch-reflection crunch-reflection-small crunch-reflection-right-top crunch-background-blue">
                                 <iframe src="{{ .Params.video }}"  style=" width: 100%; height: 100%;" allowfullscreen frameborder="0" title="Crunch"></iframe>
@@ -178,7 +67,6 @@
                         <h2 class="crunch-h2">{{ .Params.label }}</h2>
 
                         {{ .Content }}
->>>>>>> aab1b19f
 
                     </div>
 
