--- conflicted
+++ resolved
@@ -34,11 +34,6 @@
                       <a class="dropdown-item" href="about">About</a>
                       <a class="dropdown-item" href="team">Team</a>
                       <a class="dropdown-item" href="jobs">Careers</a>
-<<<<<<< HEAD
-                      <a class="dropdown-item" href="resources">Resources</a>
-                      <a class="dropdown-item" href="case-studies">Case Studies</a>
-=======
->>>>>>> f11744a3
                   </div>
                 </li>
                 <li class="nav-item">
