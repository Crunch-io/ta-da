--- conflicted
+++ resolved
@@ -52,11 +52,7 @@
                   </a>
                   <div class="dropdown-menu" aria-labelledby="navbarDropdown">
                       <a class="dropdown-item" href="http://help.crunch.io/">Help Center</a>
-<<<<<<< HEAD
-                      <a class="dropdown-item" href="api/reference/" target="_blank">API Reference</a>
-=======
                       <a class="dropdown-item" href="api/reference/">API Reference</a>
->>>>>>> 23780ede
                       <a class="dropdown-item" href="dev/features/">Feature Announcements</a>
                       <a class="dropdown-item" href="release-notes/">Release Notes</a>
                       <a class="dropdown-item" href="https://help.crunch.io/hc/en-us/categories/360002688152-Developer-Guides">Developer Guides</a>
