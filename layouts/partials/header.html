--- conflicted
+++ resolved
@@ -71,11 +71,8 @@
                 <li class="nav-item">
                   <a class="nav-link" href="https://app.crunch.io/" target="_blank">Sign In</a>
                 </li>
-<<<<<<< HEAD
-                <li class="nav-item mb-2 mx-0 mb-sm-0">
-=======
+
                 <li class="nav-item mb-2  mb-sm-0 ml-remove-on-mobile">
->>>>>>> 0e4a1f54
                   <button type="button" class="btn btn-sm btn-success btn-block" onclick="window.location.href='/request-demo'">Request a Demo</button>
                 </li>
               </ul>
