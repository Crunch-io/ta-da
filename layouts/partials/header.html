--- conflicted
+++ resolved
@@ -12,42 +12,19 @@
 
             <div class="collapse navbar-collapse" id="navbarCollapse">
               <ul class="navbar-nav ml-auto">
-<<<<<<< HEAD
-                <li class="nav-item dropdown">
-                <a class="nav-link" href="#" id="our-differentiation" role="button" data-toggle="dropdown" aria-haspopup="true" aria-expanded="false">
-=======
-                <!-- <li class="nav-item dropdown">
-                <a class="nav-link" href="#" id="navbarDropdown" role="button" data-toggle="dropdown" aria-haspopup="true" aria-expanded="false">
->>>>>>> 205ba29a
-                  Our Differentiation
-                </a>
-                <div class="dropdown-menu" aria-labelledby="our-differentiation">
-                    <a class="dropdown-item" href="for-insights-teams">For Insights Teams</a>
-                    <a class="dropdown-item" href="market-researchers">For Market Research Firms</a>
-                </div>
-                </li> -->
                 <li class="nav-item dropdown">
                   <a class="nav-link" href="#" id="capabilities" role="button" data-toggle="dropdown" aria-haspopup="true" aria-expanded="false">
                     Capabilities
                   </a>
-<<<<<<< HEAD
-                  <div class="dropdown-menu" aria-labelledby="capabilities">
-                      <a class="dropdown-item" href="powerful-survey-analytics">Powerful Survey Analytics</a>
-                      <a class="dropdown-item" href="visualization">Visualization and Delivery</a>
-                      <a class="dropdown-item" href="dashboards">Dashboards</a>
-                      <a class="dropdown-item" href="crunchbox">CrunchBox</a>
-                      <a class="dropdown-item" href="tracker-analytics">Tracker Analytics</a>
-                      <a class="dropdown-item" href="diy">DIY</a>
-=======
                   <div class="dropdown-menu px-sm-0 py-md-2 px-md-3" aria-labelledby="navbarDropdown">
                       <div class="row">
                           <div class="col-md-6 border-right py-md-3 mt-1">
-                            <p class="text-left border-bottom pb-2 font-weight-bold">Crunch.io is for:</p>
+                            <p class="text-left  pb-2 font-weight-bold">Crunch.io is for:</p>
                             <a class="dropdown-item" href="for-insights-teams">Insights Teams</a>
                             <a class="dropdown-item" href="market-researchers">Market Research Firms</a>
                           </div>
                           <div class="col-md-6  py-md-3 mt-1">
-                            <p class="text-left border-bottom pb-2 font-weight-bold">Crunch.io can deliver:
+                            <p class="text-left pb-2 font-weight-bold">Crunch.io can deliver:
                             </p>
                             <a class="dropdown-item" href="powerful-survey-analytics">Powerful Survey Analytics</a>
                             <a class="dropdown-item" href="visualization">Visualization and Delivery</a>
@@ -57,8 +34,6 @@
                             <a class="dropdown-item" href="diy">DIY</a>
                           </div>
                         </div>
-                    
->>>>>>> 205ba29a
                   </div>
                 </li>
                 <li class="nav-item dropdown">
