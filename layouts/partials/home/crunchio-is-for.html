<section id="crunchio-is-for">
    <div class="container">
        <div class="row  justify-content-around">

            <div class="col-md-12 pt-ls-5 pt-0  mb-md-4 order-0">
                <h2 class="section-heading crunch-h2">Crunch.io is for...</h2>
            </div>

            <div class="col-md-5 col-12  d-flex  align-items-center order-md-1 order-2">
                <div class="py-md-5 mt-md-5 mt-2">
                    <h3 class="crunch-h3 d-none d-md-block">Insights teams</h3>
                    <div>
                        <p>Analyze data from multiple vendors & survey fielding platforms all in one platform. Create
                            your own data cuts. Quickly find insights. Collaborate across your team and stakeholders.
                            Eliminate your back and forth with vendors.</p>
                        

                            <a href="/for-insights-teams/" aria-label="Learn more about Market research firms"
                            class="btn btn-primary mt-3 col-md-6 col-12">Learn more</a>

                        
                    </div>
                </div>
            </div>

            <div
                class="col-12 col-sm-12   col-md-7 d-flex flex-wrap align-items-center justify-md-content-end justify-content-start  order-md-2 order-1">
                
                <div class="d-block d-md-none mb-2 mt-3">
                    <h3 class="crunch-h3">Insights teams</h3>
                </div>
                
                <div class="embed-responsive embed-responsive-16by9">
                    <iframe src="https://player.vimeo.com/video/776034393?h=49c78bb423&amp;loop=1&autoplay=1&controls=0&badge=0&amp;autopause=0&amp;player_id=0&amp;" style="position:absolute;top:0;left:0;width:100%;height:100%;" frameborder="0" allow="autoplay; fullscreen; picture-in-picture" allowfullscreen></iframe><script src="https://player.vimeo.com/api/player.js"></script>
                </div>

            </div> <!-- /.d-flex flex-wrap -->
            
        </div> <!-- /.row -->
            <div class="row py-2 mb-5 mt-md-5 mt-0 ">

                <div class="col-12 px-4  mt-4 d-block d-md-none">
                    <h3 class="crunch-h3">Market research firms</h3>
                </div>
<<<<<<< HEAD
                <div class="col-12 col-sm-12   col-md-7 d-flex align-items-center justify-content-start">
                    
=======
                <div class="col-12 col-sm-12  px-4  col-md-6 d-flex align-items-center justify-content-start  py-5">
                    <div
                        class="crunch-reflection crunch-reflection-small crunch-reflection-left-top crunch-background-purple">
>>>>>>> f92d6cd1
                        <div class="embed-responsive embed-responsive-16by9">
                            <iframe
                                src="https://player.vimeo.com/video/776035869?h=929c7ec855&amp;quality=540p&autoplay=1&loop=1&muted=1&controls=0&dnt=1&autopause=0&amp;"
                                width="640" height="361" frameborder="0"
                                allow="autoplay; fullscreen; picture-in-picture" allowfullscreen></iframe>
                        </div>

                </div>

<<<<<<< HEAD
                <!-- <iframe src="https://player.vimeo.com/video/776035869?h=929c7ec855&title=0&byline=0&portrait=0" width="640" height="360" frameborder="0" allow="autoplay; fullscreen; picture-in-picture" allowfullscreen></iframe>
<p><a href="https://vimeo.com/776035869">scalability_v4.mp4</a> from <a href="https://vimeo.com/user98890933">Crunch.io</a> on <a href="https://vimeo.com">Vimeo</a>.</p> -->

                <div class="col-md-5 d-flex  justify-content-end align-items-center ">
=======
                <div class="col-md-5 d-flex mt-2  justify-content-end align-items-center offset-md-1 offset-sm-0">
>>>>>>> f92d6cd1
                    <div>
                        <h3 class="d-none d-md-block">Market research firms</h3>
                        <p>Find insights fast. All the power you need, all in one place. Analyze. Graph. Weight. Stats
                            test. Filter. Report. Deliver online to your customers. Empower them to answer their own
                            questions. Automate your entire workflow from data upload to dashboard delivery.</p>
                        <a href="/market-researchers/" aria-label="Learn more about Market research firms"
                        class="btn btn-primary mt-3 col-md-6 col-12">Learn more</a>
                        
                    </div>
                </div>

            </div> <!-- /.row. -->

            <div class="d-flex flex-wrap justify-content-between mt-md-5 py-md-5  px-4">
                <div class="col-md-3  col-sm-12 col-12 mb-4  px-0">
                    <figure class="d-flex justify-content-md-start justify-content-center ">
                        <img class="img-fluid" src="{{.Site.Params.home_images_path}}easy.svg" alt="Easy" />
                    </figure>
                    <div>
                        <h3 class="crunch-h3">Easy</h3>
                        <p>Empower everyone, from CMO to PhD, to analyze with ease. Drag-and-drop. Slice, and dice, and
                            filter. Create a graph with one click. Build an interactive dashboard in minutes. No coding
                            or DP expertise required.</p>
                    </div>
                </div>
                <div class="col-md-3 col-sm-12 col-12 mb-4  px-0 ">
                    <figure class="d-flex justify-content-md-start justify-content-center ">
                        <img class="img-fluid" src="{{.Site.Params.home_images_path}}fast.svg" alt="Fast" />
                    </figure>
                    <div>
                        <h3 class="crunch-h3">Fast</h3>
                        <p>Speed up data analysis and get quick turnaround answers to your questions. Scale to your
                            largest datasets, even ones with millions of respondents. Get sub-second query responses,
                            powered by the Crunch columnar database.</p>
                    </div>
                </div>
                <div class="col-md-3 col-sm-12 col-12 mb-4  px-0">
                    <figure class="d-flex justify-content-md-start justify-content-center ">
                        <img class="img-fluid" src="{{.Site.Params.home_images_path}}collaborative.svg"
                            alt="Collaborative" />
                    </figure>
                    <div>
                        <h3 class="crunch-h3">Collaborative</h3>
                        <p>Work together seamlessly with the best-in-class survey data analysis platform. Collaborate
                            with your team on the same data in the cloud. Access your reports and dashboards anywhere,
                            anytime. Securely control access to data with granular permissions.</p>
                    </div>
                </div>
            </div> <!-- /.d-flex flex-wrap -->

        </div>
</section><|MERGE_RESOLUTION|>--- conflicted
+++ resolved
@@ -42,14 +42,10 @@
                 <div class="col-12 px-4  mt-4 d-block d-md-none">
                     <h3 class="crunch-h3">Market research firms</h3>
                 </div>
-<<<<<<< HEAD
+
                 <div class="col-12 col-sm-12   col-md-7 d-flex align-items-center justify-content-start">
                     
-=======
-                <div class="col-12 col-sm-12  px-4  col-md-6 d-flex align-items-center justify-content-start  py-5">
-                    <div
-                        class="crunch-reflection crunch-reflection-small crunch-reflection-left-top crunch-background-purple">
->>>>>>> f92d6cd1
+
                         <div class="embed-responsive embed-responsive-16by9">
                             <iframe
                                 src="https://player.vimeo.com/video/776035869?h=929c7ec855&amp;quality=540p&autoplay=1&loop=1&muted=1&controls=0&dnt=1&autopause=0&amp;"
@@ -59,14 +55,11 @@
 
                 </div>
 
-<<<<<<< HEAD
                 <!-- <iframe src="https://player.vimeo.com/video/776035869?h=929c7ec855&title=0&byline=0&portrait=0" width="640" height="360" frameborder="0" allow="autoplay; fullscreen; picture-in-picture" allowfullscreen></iframe>
 <p><a href="https://vimeo.com/776035869">scalability_v4.mp4</a> from <a href="https://vimeo.com/user98890933">Crunch.io</a> on <a href="https://vimeo.com">Vimeo</a>.</p> -->
 
                 <div class="col-md-5 d-flex  justify-content-end align-items-center ">
-=======
-                <div class="col-md-5 d-flex mt-2  justify-content-end align-items-center offset-md-1 offset-sm-0">
->>>>>>> f92d6cd1
+
                     <div>
                         <h3 class="d-none d-md-block">Market research firms</h3>
                         <p>Find insights fast. All the power you need, all in one place. Analyze. Graph. Weight. Stats
