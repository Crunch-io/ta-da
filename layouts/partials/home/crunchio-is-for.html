<section id="crunchio-is-for">
    <div class="container">
        <div class="row  justify-content-around">

            <div class="col-md-12 pt-ls-5 pt-0  mb-md-4">
                <h2 class="section-heading crunch-h2">Crunch.io is for...</h2>
            </div>

            <div class="col-md-5 col-12  d-flex  align-items-center">
                <div class="py-md-5 mt-5">
                    <h3 class="crunch-h3">Insights teams</h3>
                    <div class="d-none d-md-block">
                        <p>Analyze data from multiple vendors & survey fielding platforms all in one platform. Create
                            your own data cuts. Quickly find insights. Collaborate across your team and stakeholders.
                            Eliminate your back and forth with vendors.</p>
                        <a href="/for-insights-teams/" aria-label="Learn more about Insights Teams"
                            class="btn btn-primary mt-3 col-5">Learn more</a>
                    </div>
                </div>
            </div>

            <div
                class="col-12 col-sm-12   col-md-7 d-flex flex-wrap align-items-center justify-content-end  ">
<<<<<<< HEAD
                

                <div class="embed-responsive embed-responsive-16by9">
                    <iframe src="https://player.vimeo.com/video/776034393?h=49c78bb423&autoplay=1&loop=1&controls=0&title=0&byline=0&portrait=0" style="position:absolute;top:0;left:0;width:100%;height:100%;" frameborder="0" allow="autoplay; fullscreen; picture-in-picture" allowfullscreen></iframe><script src="https://player.vimeo.com/api/player.js"></script>
=======
                <div class="embed-responsive embed-responsive-16by9">
                    <iframe src="https://player.vimeo.com/video/776034393?h=49c78bb423&amp;loop=1&autoplay=1&controls=0&badge=0&amp;autopause=0&amp;player_id=0&amp;" style="position:absolute;top:0;left:0;width:100%;height:100%;" frameborder="0" allow="autoplay; fullscreen; picture-in-picture" allowfullscreen></iframe><script src="https://player.vimeo.com/api/player.js"></script>
>>>>>>> f9de9c7e
                </div>

                <div class="d-block d-md-none mt-4">
                    <p>Analyze data from multiple vendors & survey fielding platforms all in one platform. Create
                        your own data cuts. Quickly find insights. Collaborate across your team and stakeholders.
                        Eliminate your back and forth with vendors.</p>
                    <a href="/for-insights-teams/" aria-label="Learn more about Insights Teams"
                        class="btn btn-primary mt-3 col-5 d-none d-sm-block">Learn more</a>
    
                    <a href="/for-insights-teams/" aria-label="Learn more about Market research firms"
                                class="btn btn-primary btn-block d-block d-sm-none">Learn more</a>
                </div>

                
            </div> <!-- /.d-flex flex-wrap -->
            
        </div> <!-- /.row -->
            <div class="row py-2 mb-5">

                <div class="col-12 px-0  d-block d-sm-none">
                    <h3 class="crunch-h3">Market research firms</h3>
                </div>
                <div class="col-12 col-sm-12   col-md-7 d-flex align-items-center justify-content-start">
                    
                        <div class="embed-responsive embed-responsive-16by9">
                            <iframe
                                src="https://player.vimeo.com/video/776035869?h=929c7ec855&amp;quality=540p&autoplay=1&loop=1&muted=1&controls=0&dnt=1&autopause=0&amp;"
                                width="640" height="361" frameborder="0"
                                allow="autoplay; fullscreen; picture-in-picture" allowfullscreen></iframe>
                        </div>

                </div>

                <!-- <iframe src="https://player.vimeo.com/video/776035869?h=929c7ec855&title=0&byline=0&portrait=0" width="640" height="360" frameborder="0" allow="autoplay; fullscreen; picture-in-picture" allowfullscreen></iframe>
<p><a href="https://vimeo.com/776035869">scalability_v4.mp4</a> from <a href="https://vimeo.com/user98890933">Crunch.io</a> on <a href="https://vimeo.com">Vimeo</a>.</p> -->

                <div class="col-md-5 d-flex  justify-content-end align-items-center ">
                    <div>
                        <h3 class="d-none d-sm-block">Market research firms</h3>
                        <p>Find insights fast. All the power you need, all in one place. Analyze. Graph. Weight. Stats
                            test. Filter. Report. Deliver online to your customers. Empower them to answer their own
                            questions. Automate your entire workflow from data upload to dashboard delivery.</p>
                        <a href="/market-researchers/" aria-label="Learn more about Market research firms"
                            class="btn btn-primary mt-3 col-5 d-none d-sm-block">Learn more</a>
                            <a href="/market-researchers/" aria-label="Learn more about Market research firms"
                            class="btn btn-primary btn-block d-block d-sm-none">Learn more</a>
                    </div>
                </div>

            </div> <!-- /.row. -->

            <div class="d-flex flex-wrap justify-content-between mt-md-5 py-md-5  px-0">
                <div class="col-md-3  col-sm-12 col-12 mb-4  px-0">
                    <figure class="d-flex justify-content-md-start justify-content-center ">
                        <img class="img-fluid" src="{{.Site.Params.home_images_path}}easy.svg" alt="Easy" />
                    </figure>
                    <div>
                        <h3 class="crunch-h3">Easy</h3>
                        <p>Empower everyone, from CMO to PhD, to analyze with ease. Drag-and-drop. Slice, and dice, and
                            filter. Create a graph with one click. Build an interactive dashboard in minutes. No coding
                            or DP expertise required.</p>
                    </div>
                </div>
                <div class="col-md-3 col-sm-12 col-12 mb-4  px-0 ">
                    <figure class="d-flex justify-content-md-start justify-content-center ">
                        <img class="img-fluid" src="{{.Site.Params.home_images_path}}fast.svg" alt="Fast" />
                    </figure>
                    <div>
                        <h3 class="crunch-h3">Fast</h3>
                        <p>Speed up data analysis and get quick turnaround answers to your questions. Scale to your
                            largest datasets, even ones with millions of respondents. Get sub-second query responses,
                            powered by the Crunch columnar database.</p>
                    </div>
                </div>
                <div class="col-md-3 col-sm-12 col-12 mb-4  px-0">
                    <figure class="d-flex justify-content-md-start justify-content-center ">
                        <img class="img-fluid" src="{{.Site.Params.home_images_path}}collaborative.svg"
                            alt="Collaborative" />
                    </figure>
                    <div>
                        <h3 class="crunch-h3">Collaborative</h3>
                        <p>Work together seamlessly with the best-in-class survey data analysis platform. Collaborate
                            with your team on the same data in the cloud. Access your reports and dashboards anywhere,
                            anytime. Securely control access to data with granular permissions.</p>
                    </div>
                </div>
            </div> <!-- /.d-flex flex-wrap -->

        </div>
</section><|MERGE_RESOLUTION|>--- conflicted
+++ resolved
@@ -21,15 +21,8 @@
 
             <div
                 class="col-12 col-sm-12   col-md-7 d-flex flex-wrap align-items-center justify-content-end  ">
-<<<<<<< HEAD
-                
-
-                <div class="embed-responsive embed-responsive-16by9">
-                    <iframe src="https://player.vimeo.com/video/776034393?h=49c78bb423&autoplay=1&loop=1&controls=0&title=0&byline=0&portrait=0" style="position:absolute;top:0;left:0;width:100%;height:100%;" frameborder="0" allow="autoplay; fullscreen; picture-in-picture" allowfullscreen></iframe><script src="https://player.vimeo.com/api/player.js"></script>
-=======
                 <div class="embed-responsive embed-responsive-16by9">
                     <iframe src="https://player.vimeo.com/video/776034393?h=49c78bb423&amp;loop=1&autoplay=1&controls=0&badge=0&amp;autopause=0&amp;player_id=0&amp;" style="position:absolute;top:0;left:0;width:100%;height:100%;" frameborder="0" allow="autoplay; fullscreen; picture-in-picture" allowfullscreen></iframe><script src="https://player.vimeo.com/api/player.js"></script>
->>>>>>> f9de9c7e
                 </div>
 
                 <div class="d-block d-md-none mt-4">
