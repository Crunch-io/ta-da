--- conflicted
+++ resolved
@@ -6,22 +6,9 @@
             </div>
         </div>
         <div class="row justify-content-around">
-<<<<<<< HEAD
-            <div class="col-12 col-sm-12 px-md-0  col-md-6 d-flex align-items-center justify-content-start">
-                <!-- <div class="crunch-reflection crunch-reflection-large crunch-reflection-left-bottom crunch-background-green">
-                    <div class="embed-responsive embed-responsive-16by9 ">
-                         <iframe src="https://player.vimeo.com/video/752797321?h=aee4d8ddce&amp;loop=1&autoplay=1&controls=0&badge=0&amp;autopause=0&amp;player_id=0&amp;" width="640" height="362" frameborder="0" allow="autoplay; fullscreen; picture-in-picture" allowfullscreen></iframe> 
-                        </div>
-                </div> -->
-                
-                <div class="embed-responsive embed-responsive-16by9 ">
-                    
-                    
-                    <iframe src="https://player.vimeo.com/video/776032971?h=5d2e0044fc&amp;loop=1&autoplay=1&controls=0&badge=0&amp;autopause=0&amp;player_id=0&amp;" style="position:absolute;top:0;left:0;width:100%;height:100%;" frameborder="0" allow="autoplay; fullscreen; picture-in-picture" allowfullscreen></iframe></div><script src="https://player.vimeo.com/api/player.js"></script>
-=======
             <div class="col-12 col-sm-12 px-md-0  col-md-7 d-flex align-items-center justify-content-start">
-                 <div class="embed-responsive embed-responsive-16by9 "><iframe src="https://player.vimeo.com/video/776032971?h=5d2e0044fc&amp;loop=1&autoplay=1&controls=0&badge=0&amp;autopause=0&amp;player_id=0&amp;" frameborder="0" allow="autoplay; fullscreen; picture-in-picture" allowfullscreen></iframe></div><script src="https://player.vimeo.com/api/player.js"></script>
->>>>>>> f9de9c7e
+                <div class="embed-responsive embed-responsive-16by9 "><iframe src="https://player.vimeo.com/video/776032971?h=5d2e0044fc&amp;loop=1&autoplay=1&controls=0&badge=0&amp;autopause=0&amp;player_id=0&amp;" frameborder="0" allow="autoplay; fullscreen; picture-in-picture" allowfullscreen></iframe></div><script src="https://player.vimeo.com/api/player.js"></script>
+
             </div>
             <div class="col-md-5  d-flex   justify-content-end align-items-center ">
                 <div class="py-md-5 pt-4">
