<div class="header-banner">
<<<<<<< HEAD
    <p class="banner-text text-center">KnowledgeHound is now part of Crunch, a YouGov Company | For more information reference our <a class="d-block d-sm-inline" href="//knowledgehound.com/faqs/" target="_blank">FAQs</a></p>
=======
    <p class="banner-text text-center">No Data Left Behind: The benefits of taking control of your survey data management | <a class="d-block d-sm-inline" href="//info.crunch.io/no-data-left-behind" target="_blank">Watch on demand </a></p>
>>>>>>> 2cb979c4
</div><|MERGE_RESOLUTION|>--- conflicted
+++ resolved
@@ -1,7 +1,3 @@
 <div class="header-banner">
-<<<<<<< HEAD
-    <p class="banner-text text-center">KnowledgeHound is now part of Crunch, a YouGov Company | For more information reference our <a class="d-block d-sm-inline" href="//knowledgehound.com/faqs/" target="_blank">FAQs</a></p>
-=======
     <p class="banner-text text-center">No Data Left Behind: The benefits of taking control of your survey data management | <a class="d-block d-sm-inline" href="//info.crunch.io/no-data-left-behind" target="_blank">Watch on demand </a></p>
->>>>>>> 2cb979c4
 </div>