--- conflicted
+++ resolved
@@ -1,8 +1,4 @@
 <div class="header-banner">
     <p class="banner-text text-center">Join us for Insight Platforms Demo Days July 5th 11 AM ET | 4 PM BST
-<<<<<<< HEAD
-    <a class="d-block d-sm-inline" href=" https://www.insightplatforms.com/summits/demo-days-july-2022/#signup" target="_blank">Register Now</a></p>
-=======
     <a class="d-block d-sm-inline" href="https://www.insightplatforms.com/summits/demo-days-july-2022/#signup" target="_blank">Register Now</a></p>
->>>>>>> 9aac8412
 </div>