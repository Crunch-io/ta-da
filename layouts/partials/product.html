<div id="wrapper">

    <div id="secondary-pages-wrapper">
        <div class="container-fluid cr-section-grey cr-section-block spacer-top-md-hero">
            {{ range .Site.Pages }}
                {{ if and (eq .Type "product") (eq .Title "All your data in one place") }}
                <div class="container">
                    <div class="row spacer share-insights justify-content-center">
                        <div class="text-center">
                            <h2 class="label">{{ .Params.label }}</h2>
                            <h2 class="secondary-title">
                                {{ with .Params.subtitle }} {{ index (split . " ") 0 }} {{ index (split . " ") 1 }} {{ index (split . " ") 2 }} {{ index (split . " ") 3 }} <br/><span> {{ index (split . " ") 4 }} {{ index (split . " ") 5 }} {{ index (split . " ") 6 }} {{ index (split . " ") 7 }} {{ index (split . " ") 8 }} {{ index (split . " ") 9 }} {{ index (split . " ") 10 }}</span> {{ end }}
                            </h2>
                            <div class="col-md-6 m-auto">
                                <p>{{ .Content }}</p>
                            </div>
                        </div>
                    </div>
                </div>
                {{ end }}
            {{ end }}
        </div>
    </div>

    <div id="secondary-pages-wrapper">
        <div class="container-fluid cr-section-block spacer-top-md-hero">
        {{ range .Site.Pages }}
            {{ if and (eq .Type "product") (eq .Title "Powerful online analytics") }}
        
            <!-- 
            <div class="d-none d-md-block hero-img-right">
                this element is not visible and does not load the image either.
                <img src="{{ .Params.gif }}" alt="Powerful online analytics" class="img-fluid add-shadow sp-mb-t rounded" loading="lazy">
            </div> -->

            <div class="container">
                <div class="row spacer share-insights">
                    <div class="col-sm-12 col-md-5">
                        <h2 class="label">{{ .Params.label }}</h2>
                        <h2 class="secondary-title">{{ with .Params.subtitle }} {{ index (split . " ") 0 }} {{ index (split . " ") 1 }} {{ index (split . " ") 2 }} {{ index (split . " ") 3 }} {{ index (split . " ") 4 }} {{ index (split . " ") 5 }} <span>{{ index (split . " ") 6 }} {{ index (split . " ") 7 }} {{ index (split . " ") 8 }} {{ index (split . " ") 9 }} {{ index (split . " ") 10 }}</span> {{ end }}</h2>

                        <p>{{ .Content }}</p>
                    </div>

                    <div class="col-12 col-md-6 offset-md-1 sp-mb-t my-auto d-none d-md-block">
                        <div id="learn-more-img-2">
                            <div style="position: relative; padding-bottom: 56.25%; padding-top: 30px; height: 0; overflow: hidden;">
                                 <iframe src="{{ .Params.video }}"
                                 style="position: absolute; top: 0; left: 0; width: 100%; height: 100%;" allowfullscreen frameborder="0" title="Crunch" loading="lazy"></iframe>
                             </div>
                        </div>
                    </div>

                    <div class="col-12 col-md-6 offset-md-1 sp-mb-t my-auto d-md-none">
                        <div id="learn-more-img-2">
                            <div style="position: relative; padding-bottom: 56.25%; padding-top: 30px; height: 0; overflow: hidden;">
                                 <iframe src="{{ .Params.mob_video }}"
                                 style="position: absolute; top: 0; left: 0; width: 100%; height: 100%;" allowfullscreen frameborder="0" title="Crunch" loading="lazy"></iframe>
                             </div>
                        </div>
                    </div>
                </div> <!-- /.row. -->

            </div> <!-- /.container -->
            {{ end }}
        {{ end }}
        </div>
    </div>

    <div id="secondary-pages-wrapper">
        <div class="container-fluid cr-section-grey">

        {{ range .Site.Pages }}
            {{ if and (eq .Type "product") (eq .Title "Enterprise scalable") }}
            <div class="container">
                <div class="row spacer share-insights">
                    <div class="col-12 col-md-6 order-1 order-md-0 sp-mb-t my-auto">
                        <div id="carouselCaptions" class="carousel slide cr-carousel" data-ride="carousel">
                            <ol class="carousel-indicators">
                              <li data-target="#carouselCaptions" data-slide-to="0" class="active"></li>
                              <li data-target="#carouselCaptions" data-slide-to="1" class=""></li>
                              <li data-target="#carouselCaptions" data-slide-to="2" class=""></li>
                            </ol>
                            <div class="carousel-inner">
                              <div class="carousel-item">
                                <img class="d-block w-100" loading="lazy" width="260" height="162" data-src="holder.js/800x400?auto=yes&amp;bg=777&amp;fg=555&amp;text=First slide" alt="Drag and drop to create analyses" src="{{ .Params.carousel_img_1 }}" data-holder-rendered="true">
                                <div class="carousel-caption">
                                  <h3>Drag and drop to create analyses</h3>
                                </div>
                              </div>
                              <div class="carousel-item active">
                                <img class="d-block w-100" loading="lazy"  width="260" height="162" data-src="holder.js/800x400?auto=yes&amp;bg=666&amp;fg=444&amp;text=Second slide" alt="Create tables and charts" src="{{ .Params.carousel_img_2 }}" data-holder-rendered="true">
                                <div class="carousel-caption">
                                  <h3>Create tables and charts</h3>
                                </div>
                              </div>
                              <div class="carousel-item">
                                <img class="d-block w-100" loading="lazy"  width="260" height="162" data-src="holder.js/800x400?auto=yes&amp;bg=555&amp;fg=333&amp;text=Third slide" alt="Build dashboards in 5 minutes" src="{{ .Params.carousel_img_3 }}" data-holder-rendered="true">
                                <div class="carousel-caption">
                                  <h3>Build dashboards in 5 minutes</h3>
                                </div>
                              </div>
                            </div>
                            <a class="carousel-control-prev" href="#carouselCaptions" role="button" data-slide="prev">
                              <span class="carousel-controls-icons" aria-hidden="true"></span>
                              <span class="sr-only">Previous</span>
                            </a>
                            <a class="carousel-control-next" href="#carouselCaptions" role="button" data-slide="next">
                              <span class="carousel-controls-icons" aria-hidden="true"></span>
                              <span class="sr-only">Next</span>
                            </a>
                        </div>
                    </div>

                    <div class="col-12 col-md-5 offset-md-1 order-0 order-md-1">
                        <h2 class="label">{{ .Params.label }}</h2>
                        <h2 class="secondary-title">{{ with .Params.subtitle }} <span>{{ index (split . " ") 0 }}</span> {{ index (split . " ") 1 }} {{ index (split . " ") 2 }} {{ index (split . " ") 3 }} {{ index (split . " ") 4 }} {{ index (split . " ") 5 }} {{ index (split . " ") 6 }} {{ end }}</h2>

                        <p>{{ .Content }}</p>
                    </div>
                </div> <!-- /.row. -->
            </div> <!-- /.container -->
            {{ end }}
        {{ end }}
        </div>
    </div>

    <div id="secondary-pages-wrapper">
<<<<<<< HEAD
        <div class="container-fluid cr-section-grey pb-5">
=======
        <div class="container-fluid">
>>>>>>> e714361c

        {{ range .Site.Pages }}
            {{ if and (eq .Type "product") (eq .Title "Trackers tamed") }}
            <div class="container speed-section">
                <div class="row spacer share-insights text-md-center justify-content-center align-self-center">
                    <div class="col-sm-10 col-md-8 col-lg-6">
                        <h2 class="label">{{ .Params.label }}</h2>
                        <h2 class="secondary-title">{{ with .Params.subtitle }} {{ index (split . " ") 0 }} {{ index (split . " ") 1 }} {{ index (split . " ") 2 }} {{ index (split . " ") 3 }} {{ index (split . " ") 4 }}<span> {{ index (split . " ") 5 }}</span> {{ index (split . " ") 6 }} <span>{{ index (split . " ") 7 }} {{ index (split . " ") 8 }} {{ index (split . " ") 9 }}</span> {{ end }}</h2>

                        <p>{{ .Content }}</p>

                    </div>
                </div> <!-- /.row. -->

                <div class="row text-center justify-content-center align-self-center">
                    <div class="col-md-12 hero-img-bottom">
                        <img src="{{ .Params.gif }}" alt="{{ .Params.label }}" width="910" height="589" loading="lazy" class="img-fluid add-shadow sp-mb-x rouded">
                    </div>
                </div> <!-- /.row. -->

            </div> <!-- /.container -->
            {{ end }}
        {{ end }}<|MERGE_RESOLUTION|>--- conflicted
+++ resolved
@@ -126,11 +126,9 @@
     </div>
 
     <div id="secondary-pages-wrapper">
-<<<<<<< HEAD
+
         <div class="container-fluid cr-section-grey pb-5">
-=======
-        <div class="container-fluid">
->>>>>>> e714361c
+
 
         {{ range .Site.Pages }}
             {{ if and (eq .Type "product") (eq .Title "Trackers tamed") }}
