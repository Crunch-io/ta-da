--- conflicted
+++ resolved
@@ -169,12 +169,8 @@
                                         email_input.setAttribute("placeholder","Email address");
                                         email_input.classList.add("p-2");
                                         email_input.classList.add("col-lg-6");
-<<<<<<< HEAD
-                                        email_input.classList.add("mx-lg-3 mx-0 ");
-=======
                                         email_input.classList.add("mx-lg-3");
                                         email_input.classList.add("mx-0");
->>>>>>> 8b40e6fb
                                     }
                                     });
                                 </script>
