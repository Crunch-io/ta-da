<<<<<<< HEAD
=======
</div>
>>>>>>> 0718e251
            <footer class="footer bg-black">
                <div id="call-action" class="p-4">
                    <div class="d-flex justify-content-center">
                        <a href="/request-demo/" aria-label="Request a demo" class="btn btn-primary btn-lg cta">Request a demo</a>
                    </div>
                </div><!-- /.#call-action -->

                <div class="container" >
                    <div class="d-flex justify-content-center flex-wrap">

                        <div class="nav-footer col-md-3 pl-0 col-5">
                            <ul class="list ">
                                <li><a class="nav-link" aria-label="Support" href="http://help.crunch.io/">Support</a></li>
                                <li><a class="nav-link " aria-label="Company" href="about">Company</a></li>
                                <li><a class="nav-link" aria-label="Careers" href="jobs">Careers</a></li>
                                <li><a class="nav-link" aria-label="Status" href="http://status.crunch.io/" target="_blank">Status</a></li>
                                <!-- <li><a class="nav-link" aria-label="" href="about/privacy">Privacy</a></li> -->
                                <li><a class="nav-link" aria-label="Sign in" href="https://app.crunch.io/">Sign in</a></li>
                                <!-- <li><a class="nav-link" aria-label="" href="contact">Contact us</a></li> -->
                            </ul>
                        </div><!-- /.nav-footer-->

                        <div class="contact-us p-2 col-md-3 col-7">
                            <h4 class="label mb-3">Contact us</h4>
                            <ul class="ml-0 list">
                                <li class="mb-3">
                                    <a aria-label="Contact Phone: 202-780-5550" href="tel:2027805550">
                                    <span>
                                        <svg class="phone-icon" xmlns="http://www.w3.org/2000/svg" viewBox="0 0 15.88 25.81"><g id="Layer_2" data-name="Layer 2"><g id="Layer_1-2" data-name="Layer 1"><path d="M6.24,2.69h0a.85.85,0,0,1,0-.22A.85.85,0,0,0,6.24,2.69Z"/><path d="M7.09,23.11h0a.88.88,0,0,1,.25-.6A.88.88,0,0,0,7.09,23.11Z"/><path d="M14.18,24.82H1.7a.58.58,0,0,1-.57-.57.58.58,0,0,0,.57.57H14.18a.58.58,0,0,0,.57-.57A.58.58,0,0,1,14.18,24.82Z"/><path d="M8.54,22.51a.84.84,0,0,1,.25.6h0A.84.84,0,0,0,8.54,22.51Z"/><path d="M9.08,2.27H6.81a.43.43,0,1,0,0,.85H9.08a.43.43,0,0,0,0-.85Z"/><path d="M9.6,2.47a.57.57,0,0,1,0,.22h0A.57.57,0,0,0,9.6,2.47Z"/><path d="M.75.15A1.69,1.69,0,0,0,0,1.56,1.69,1.69,0,0,1,.75.15Z"/><path d="M14.18,0H1.7A1.56,1.56,0,0,0,.14,1.56V24.25A1.56,1.56,0,0,0,1.7,25.81H14.18a1.56,1.56,0,0,0,1.56-1.56V1.56A1.56,1.56,0,0,0,14.18,0Zm.71,21.41v2.84a.71.71,0,0,1-.71.71H1.7A.71.71,0,0,1,1,24.25v-3h13.9Zm0-15.88V20.42H1v-15h13.9Zm0-1.13v.14H1v-3A.71.71,0,0,1,1.7.85H14.18a.71.71,0,0,1,.71.71Z"/><path d="M7.23,23.11a.71.71,0,1,0,.71-.7A.71.71,0,0,0,7.23,23.11Z"/><rect x="1.13" y="4.4" width="13.61"/><path d="M15.88,1.56A1.69,1.69,0,0,0,15.13.15,1.69,1.69,0,0,1,15.88,1.56Z"/></g></g></svg>
                                    </span> 
                                    202-780-5550
                                </a>
                                </li>
                                <li class="mb-3">
                                    <a aria-label="Sales Contact: sales@crunch.io" href="mailto:sales@crunch.io">
                                    <span> 
                                        <svg class="email-icon" xmlns="http://www.w3.org/2000/svg" viewBox="0 0 26.41 17.86"><g id="Layer_2" data-name="Layer 2"><g id="Layer_1-2" data-name="Layer 1"><path d="M25.22,0H1.2A1.19,1.19,0,0,0,0,1.19V16.66a1.2,1.2,0,0,0,1.2,1.2h24a1.19,1.19,0,0,0,1.19-1.2V1.19A1.19,1.19,0,0,0,25.22,0ZM10.6,8.85,13,10.7a.36.36,0,0,0,.47,0l2.37-1.85,9.29,8.26H1.32ZM1.42.75H25L13.21,9.93Zm15,7.63,9.24-7.21V16.61ZM10,8.38.75,16.61V1.19h0Z"/></g></g></svg>
                                    </span>
                                        sales@crunch.io
                                    </a>
                                    </li>
                                <li class="mb-3">
                                    <a  aria-label="Contact support: support@crunch.io" href="mailto:support@crunch.io">
                                    <span> 
                                        <svg class="email-icon" xmlns="http://www.w3.org/2000/svg" viewBox="0 0 26.41 17.86"><g id="Layer_2" data-name="Layer 2"><g id="Layer_1-2" data-name="Layer 1"><path d="M25.22,0H1.2A1.19,1.19,0,0,0,0,1.19V16.66a1.2,1.2,0,0,0,1.2,1.2h24a1.19,1.19,0,0,0,1.19-1.2V1.19A1.19,1.19,0,0,0,25.22,0ZM10.6,8.85,13,10.7a.36.36,0,0,0,.47,0l2.37-1.85,9.29,8.26H1.32ZM1.42.75H25L13.21,9.93Zm15,7.63,9.24-7.21V16.61ZM10,8.38.75,16.61V1.19h0Z"/></g></g></svg>
                                    </span>
                                    support@crunch.io
                                    </a>
                                </li>
                            </ul>
                            <div class="d-block d-md-none">
                                <h4 class="label">Follow us</h4>
        
                                <div class="d-flex my-2 justify-content-start">
                                    <a class="mr-3" href="https://twitter.com/crunchio" aria-label="Twitter" target="_blank" rel="noopener">
                                        <svg xmlns="http://www.w3.org/2000/svg" xmlns:xlink="http://www.w3.org/1999/xlink" width="22.753" height="18.491" viewBox="0 0 22.753 18.491">
                                            <defs>
                                            <clipPath id="clip-path">
                                                <rect id="Rectangle_267" data-name="Rectangle 267" width="22.753" height="18.491" fill="#fff"/>
                                            </clipPath>
                                            </defs>
                                            <g id="Group_933" data-name="Group 933" transform="translate(0 0)">
                                            <g id="Group_932" data-name="Group 932" transform="translate(0 0)" clip-path="url(#clip-path)">
                                                <path id="Path_146" data-name="Path 146" d="M22.753,2.189a9.288,9.288,0,0,1-2.681.735A4.678,4.678,0,0,0,22.124.341,9.344,9.344,0,0,1,19.16,1.474a4.672,4.672,0,0,0-7.954,4.257A13.249,13.249,0,0,1,1.584.854,4.673,4.673,0,0,0,3.028,7.087,4.645,4.645,0,0,1,.914,6.5c0,.019,0,.039,0,.059a4.671,4.671,0,0,0,3.745,4.577,4.674,4.674,0,0,1-1.23.164,4.625,4.625,0,0,1-.878-.084,4.673,4.673,0,0,0,4.36,3.242,9.365,9.365,0,0,1-5.8,2A9.53,9.53,0,0,1,0,16.394a13.212,13.212,0,0,0,7.156,2.1A13.191,13.191,0,0,0,20.437,5.209c0-.2,0-.4-.013-.6a9.473,9.473,0,0,0,2.329-2.416" transform="translate(0 0)" fill="#fff"/>
                                            </g>
                                            </g>
                                        </svg>
                                        
                                    </a>
                                    <a href="https://www.linkedin.com/company/crunch.io/" aria-label="Linkedin" target="_blank" rel="noopener">
                                        <svg xmlns="http://www.w3.org/2000/svg" xmlns:xlink="http://www.w3.org/1999/xlink" width="18.374" height="18.491" viewBox="0 0 18.374 18.491">
                                            <defs>
                                            <clipPath id="clip-path">
                                                <rect id="Rectangle_268" data-name="Rectangle 268" width="18.374" height="18.491" fill="#fff"/>
                                            </clipPath>
                                            </defs>
                                            <g id="Group_935" data-name="Group 935" transform="translate(0 0)">
                                            <g id="Group_934" data-name="Group 934" transform="translate(0 0)" clip-path="url(#clip-path)">
                                                <path id="Path_147" data-name="Path 147" d="M26.547,22.386v-.029l-.019.029Z" transform="translate(-16.666 -14.046)" fill="#fff"/>
                                                <path id="Path_148" data-name="Path 148" d="M17.016,0H1.357A1.342,1.342,0,0,0,0,1.325V17.166a1.342,1.342,0,0,0,1.357,1.325H17.016a1.342,1.342,0,0,0,1.358-1.325V1.325A1.342,1.342,0,0,0,17.016,0M5.569,15.479H2.794V7.13H5.569ZM4.182,5.989H4.163A1.447,1.447,0,1,1,4.2,3.1a1.447,1.447,0,1,1-.018,2.885m11.394,9.49H12.8V11.012c0-1.122-.4-1.888-1.406-1.888a1.52,1.52,0,0,0-1.424,1.015,1.9,1.9,0,0,0-.091.677v4.663H7.105s.036-7.566,0-8.349H9.88V8.311a2.756,2.756,0,0,1,2.5-1.379c1.826,0,3.195,1.194,3.195,3.759Z" transform="translate(0 0)" fill="#fff"/>
                                            </g>
                                            </g>
                                        </svg>
                                    </a>
                                </div>
                            </div>
                        </div> <!-- /.contact-us -->
                        
                        <div class="follow-us p-2 col-md-6 col-12">
                            <div class="d-none d-md-block">
                            <h4 class="label">Follow us</h4>

                            <div class="d-flex my-2 justify-content-start">
                                <a class="mr-3" href="https://twitter.com/crunchio" target="_blank" rel="noopener">
                                    <svg xmlns="http://www.w3.org/2000/svg" xmlns:xlink="http://www.w3.org/1999/xlink" width="22.753" height="18.491" viewBox="0 0 22.753 18.491">
                                        <defs>
                                        <clipPath id="clip-path">
                                            <rect id="Rectangle_267" data-name="Rectangle 267" width="22.753" height="18.491" fill="#fff"/>
                                        </clipPath>
                                        </defs>
                                        <g id="Group_933" data-name="Group 933" transform="translate(0 0)">
                                        <g id="Group_932" data-name="Group 932" transform="translate(0 0)" clip-path="url(#clip-path)">
                                            <path id="Path_146" data-name="Path 146" d="M22.753,2.189a9.288,9.288,0,0,1-2.681.735A4.678,4.678,0,0,0,22.124.341,9.344,9.344,0,0,1,19.16,1.474a4.672,4.672,0,0,0-7.954,4.257A13.249,13.249,0,0,1,1.584.854,4.673,4.673,0,0,0,3.028,7.087,4.645,4.645,0,0,1,.914,6.5c0,.019,0,.039,0,.059a4.671,4.671,0,0,0,3.745,4.577,4.674,4.674,0,0,1-1.23.164,4.625,4.625,0,0,1-.878-.084,4.673,4.673,0,0,0,4.36,3.242,9.365,9.365,0,0,1-5.8,2A9.53,9.53,0,0,1,0,16.394a13.212,13.212,0,0,0,7.156,2.1A13.191,13.191,0,0,0,20.437,5.209c0-.2,0-.4-.013-.6a9.473,9.473,0,0,0,2.329-2.416" transform="translate(0 0)" fill="#fff"/>
                                        </g>
                                        </g>
                                    </svg>
                                    
                                </a>
                                <a href="https://www.linkedin.com/company/crunch.io/" target="_blank" rel="noopener">
                                    <svg xmlns="http://www.w3.org/2000/svg" xmlns:xlink="http://www.w3.org/1999/xlink" width="18.374" height="18.491" viewBox="0 0 18.374 18.491">
                                        <defs>
                                        <clipPath id="clip-path">
                                            <rect id="Rectangle_268" data-name="Rectangle 268" width="18.374" height="18.491" fill="#fff"/>
                                        </clipPath>
                                        </defs>
                                        <g id="Group_935" data-name="Group 935" transform="translate(0 0)">
                                        <g id="Group_934" data-name="Group 934" transform="translate(0 0)" clip-path="url(#clip-path)">
                                            <path id="Path_147" data-name="Path 147" d="M26.547,22.386v-.029l-.019.029Z" transform="translate(-16.666 -14.046)" fill="#fff"/>
                                            <path id="Path_148" data-name="Path 148" d="M17.016,0H1.357A1.342,1.342,0,0,0,0,1.325V17.166a1.342,1.342,0,0,0,1.357,1.325H17.016a1.342,1.342,0,0,0,1.358-1.325V1.325A1.342,1.342,0,0,0,17.016,0M5.569,15.479H2.794V7.13H5.569ZM4.182,5.989H4.163A1.447,1.447,0,1,1,4.2,3.1a1.447,1.447,0,1,1-.018,2.885m11.394,9.49H12.8V11.012c0-1.122-.4-1.888-1.406-1.888a1.52,1.52,0,0,0-1.424,1.015,1.9,1.9,0,0,0-.091.677v4.663H7.105s.036-7.566,0-8.349H9.88V8.311a2.756,2.756,0,0,1,2.5-1.379c1.826,0,3.195,1.194,3.195,3.759Z" transform="translate(0 0)" fill="#fff"/>
                                        </g>
                                        </g>
                                    </svg>
                                </a>
                            </div>
                            </div>  
                        
                            <div id="suscribe" class="row flex-wrap">
                                <p class="mx-2">Sign up to the Crunch.io newsletter for product updates, industry insights and more</p>
                                <input type="text" id="email-subscribe" class="p-2 col-md-6 mx-2" placeholder="Email address"> 
                                <button id="btn-subscribe" aria-label="Sign up" class="btn btn-primary btn-block col-md-4 mx-2" type="submit">Sign up</button>
                            </div>
                        </div> <!-- /.folow-us -->

                    </div> <!-- /.d-flex -->
                </div>
                <div id="copy" class="border-top pt-4 px-4">
              
                    <a aria-label="Crunch.io" href="http://crunch.io">ⓒ Crunch.io 2022</a>
                </div>
                </div> <!-- /.border-top -->
            </footer>

        </div> <!-- /.container-fluid -->

    </div> <!-- /#secondary-pages-wrapper -->

</div> <!-- /#wrapper --><|MERGE_RESOLUTION|>--- conflicted
+++ resolved
@@ -1,7 +1,5 @@
-<<<<<<< HEAD
-=======
 </div>
->>>>>>> 0718e251
+
             <footer class="footer bg-black">
                 <div id="call-action" class="p-4">
                     <div class="d-flex justify-content-center">
