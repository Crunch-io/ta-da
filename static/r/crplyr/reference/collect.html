--- conflicted
+++ resolved
@@ -80,11 +80,7 @@
       </button>
       <span class="navbar-brand">
         <a class="navbar-link" href="../index.html">crplyr</a>
-<<<<<<< HEAD
-        <span class="version label label-default" data-toggle="tooltip" data-placement="bottom" title="Released version">0.3.0</span>
-=======
         <span class="version label label-default" data-toggle="tooltip" data-placement="bottom" title="Released version">0.3.1</span>
->>>>>>> e40fa49b
       </span>
     </div>
 
@@ -196,11 +192,7 @@
 
       <footer>
       <div class="copyright">
-<<<<<<< HEAD
-  <p>Developed by Neal Richardson, Jonathan Keane, Gordon Shotwell.</p>
-=======
   <p>Developed by Neal Richardson, Jonathan Keane, Gordon Shotwell, Mike Malecki.</p>
->>>>>>> e40fa49b
 </div>
 
 <div class="pkgdown">
