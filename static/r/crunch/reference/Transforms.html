--- conflicted
+++ resolved
@@ -93,11 +93,7 @@
       </button>
       <span class="navbar-brand">
         <a class="navbar-link" href="../index.html">Crunch</a>
-<<<<<<< HEAD
-        <span class="version label label-default" data-toggle="tooltip" data-placement="bottom" title="Released version">1.26.1</span>
-=======
         <span class="version label label-default" data-toggle="tooltip" data-placement="bottom" title="Released version">1.26.2</span>
->>>>>>> e40fa49b
       </span>
     </div>
 
